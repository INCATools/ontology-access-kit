# Built from:
# https://docs.github.com/en/actions/guides/building-and-testing-python
# https://github.com/snok/install-poetry#workflows-and-tips

name: Build and test

on:
  push:
    branches: [ main ]
  pull_request:
    branches: [ main ]

jobs:
  lint:
    runs-on: ubuntu-latest
    strategy:
      matrix:
        python-version: [ '3.9', '3.10' ]
    steps:
      - uses: actions/checkout@v2
      - name: Set up Python ${{ matrix.python-version }}
        uses: actions/setup-python@v2
        with:
          python-version: ${{ matrix.python-version }}
      - name: Install dependencies
        run: |
          pip install tox
      - name: Check code quality with flake8
        run: tox -e flake8

  test:
    runs-on: ubuntu-latest
    strategy:
      matrix:
        python-version: [ '3.9', '3.10' ]

    steps:

      #----------------------------------------------
      #       check-out repo and set-up python
      #----------------------------------------------
      - name: Check out repository
        uses: actions/checkout@v3

      - name: Set up Python ${{ matrix.python-version }}
        uses: actions/setup-python@v3
        with:
          python-version: ${{ matrix.python-version }}

      #----------------------------------------------
      #          install & configure poetry
      #----------------------------------------------
      - name: Install Poetry
        uses: snok/install-poetry@v1.3
        with:
          virtualenvs-create: true
          virtualenvs-in-project: true

      #----------------------------------------------
      #       load cached venv if cache exists      
      #----------------------------------------------
      - name: Load cached venv
        id: cached-poetry-dependencies
        uses: actions/cache@v3
        with:
          path: .venv
          key: venv-${{ runner.os }}-${{ hashFiles('**/poetry.lock') }}

      #----------------------------------------------
      # install dependencies if cache does not exist 
      #----------------------------------------------
      - name: Install dependencies
        if: steps.cached-poetry-dependencies.outputs.cache-hit != 'true'
        run: poetry install --no-interaction --no-root

      #----------------------------------------------
      #    install your root project, if required 
      #----------------------------------------------      
      - name: Install library
        run: poetry install --no-interaction --extras gilda

      #----------------------------------------------
      #        run test suite + coverage report
      #----------------------------------------------
      - name: Generate coverage results
        run: |
          poetry run coverage run -p -m pytest tests/
<<<<<<< HEAD
=======
          poetry run coverage combine
>>>>>>> 9b49621c
          poetry run coverage xml
          poetry run coverage report -m
        env:
          BIOPORTAL_API_KEY: ${{ secrets.BIOPORTAL_API_KEY }}

      #----------------------------------------------
      #           upload coverage results
      #----------------------------------------------
      - name: Upload coverage report
        uses: codecov/codecov-action@v1.0.5
        with:
          name: codecov-results-${{ matrix.python-version }}
          token: ${{ secrets.CODECOV_TOKEN }}
          file: ./coverage.xml
          fail_ci_if_error: true<|MERGE_RESOLUTION|>--- conflicted
+++ resolved
@@ -85,10 +85,7 @@
       - name: Generate coverage results
         run: |
           poetry run coverage run -p -m pytest tests/
-<<<<<<< HEAD
-=======
           poetry run coverage combine
->>>>>>> 9b49621c
           poetry run coverage xml
           poetry run coverage report -m
         env:
