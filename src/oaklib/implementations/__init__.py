from class_resolver import ClassResolver

from oaklib.implementations.bioportal.agroportal_implementation import (
    AgroportalImplementation,
)
from oaklib.implementations.bioportal.bioportal_implementation import (
    BioportalImplementation,
)
<<<<<<< HEAD
from oaklib.implementations.funowl.funowl_implementation import FunOwlImplementation
=======
from oaklib.implementations.gilda import GildaImplementation
>>>>>>> ea623dd7
from oaklib.implementations.ols.ols_implementation import OlsImplementation
from oaklib.implementations.ontobee.ontobee_implementation import OntobeeImplementation
from oaklib.implementations.pronto.pronto_implementation import ProntoImplementation
from oaklib.implementations.sparql.lov_implementation import LovImplementation
from oaklib.implementations.sparql.sparql_implementation import SparqlImplementation
from oaklib.implementations.sqldb.sql_implementation import SqlImplementation
from oaklib.implementations.ubergraph import UbergraphImplementation
from oaklib.implementations.wikidata.wikidata_implementation import (
    WikidataImplementation,
)
from oaklib.interfaces import OntologyInterface

__all__ = [
    "implementation_resolver",
    # Concrete classes
    "AgroportalImplementation",
    "BioportalImplementation",
    "OlsImplementation",
    "OntobeeImplementation",
    "ProntoImplementation",
    "SqlImplementation",
    "UbergraphImplementation",
<<<<<<< HEAD
    "LovImplementation",
    "SparqlImplementation",
    "WikidataImplementation",
    "FunOwlImplementation",
]

implementation_resolver: ClassResolver[OntologyInterface] = ClassResolver.from_subclasses(
    OntologyInterface,
    suffix="Implementation",
)
implementation_resolver.synonyms.update(
    {
        "obolibrary": ProntoImplementation,
        "prontolib": ProntoImplementation,
    }
)
=======
    "GildaImplementation",
]
>>>>>>> ea623dd7
<|MERGE_RESOLUTION|>--- conflicted
+++ resolved
@@ -6,11 +6,8 @@
 from oaklib.implementations.bioportal.bioportal_implementation import (
     BioportalImplementation,
 )
-<<<<<<< HEAD
 from oaklib.implementations.funowl.funowl_implementation import FunOwlImplementation
-=======
 from oaklib.implementations.gilda import GildaImplementation
->>>>>>> ea623dd7
 from oaklib.implementations.ols.ols_implementation import OlsImplementation
 from oaklib.implementations.ontobee.ontobee_implementation import OntobeeImplementation
 from oaklib.implementations.pronto.pronto_implementation import ProntoImplementation
@@ -33,11 +30,11 @@
     "ProntoImplementation",
     "SqlImplementation",
     "UbergraphImplementation",
-<<<<<<< HEAD
     "LovImplementation",
     "SparqlImplementation",
     "WikidataImplementation",
     "FunOwlImplementation",
+    "GildaImplementation",
 ]
 
 implementation_resolver: ClassResolver[OntologyInterface] = ClassResolver.from_subclasses(
@@ -49,8 +46,4 @@
         "obolibrary": ProntoImplementation,
         "prontolib": ProntoImplementation,
     }
-)
-=======
-    "GildaImplementation",
-]
->>>>>>> ea623dd7
+)