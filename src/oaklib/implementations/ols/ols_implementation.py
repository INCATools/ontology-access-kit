import logging
import urllib
from dataclasses import dataclass, field
from typing import Any, Dict, Iterable, Iterator, List, Tuple, Union

import requests
from sssom import Mapping
from sssom.sssom_datamodel import MatchTypeEnum

from oaklib.datamodels import oxo
from oaklib.datamodels.oxo import ScopeEnum
from oaklib.datamodels.search import SearchConfiguration, SearchProperty
from oaklib.datamodels.text_annotator import TextAnnotation
<<<<<<< HEAD
from oaklib.datamodels.vocabulary import IS_A, SEMAPV
=======
from oaklib.datamodels.vocabulary import IS_A
from oaklib.implementations.ols import SEARCH_CONFIG
>>>>>>> fdbce472
from oaklib.implementations.ols.oxo_utils import load_oxo_payload
from oaklib.interfaces.basic_ontology_interface import PREFIX_MAP
from oaklib.interfaces.mapping_provider_interface import MappingProviderInterface
from oaklib.interfaces.search_interface import SearchInterface
from oaklib.interfaces.text_annotator_interface import TextAnnotatorInterface
from oaklib.types import CURIE, PRED_CURIE
<<<<<<< HEAD
from sssom_schema import Mapping
from sssom.sssom_document import MappingSetDocument
=======
>>>>>>> fdbce472

ANNOTATION = Dict[str, Any]
SEARCH_ROWS = 50

oxo_pred_mappings = {
    ScopeEnum.EXACT.text: "skos:exactMatch",
    ScopeEnum.BROADER.text: "skos:broadMatch",
    ScopeEnum.NARROWER.text: "skos:narrowMatch",
    ScopeEnum.RELATED.text: "skos:closeMatch",
}


@dataclass
class OlsImplementation(TextAnnotatorInterface, SearchInterface, MappingProviderInterface):
    """
    Implementation over OLS and OxO APIs

    .. note::


    """

    ols_api_key: str = None
    label_cache: Dict[CURIE, str] = field(default_factory=lambda: {})
    base_url = "https://www.ebi.ac.uk/spot/oxo/api/mappings"
    ols_base_url = "https://www.ebi.ac.uk/ols/api"
    prefix_map: Dict[str, str] = field(default_factory=lambda: {})
    focus_ontology: str = None

    def __post_init__(self):
        if self.focus_ontology is None:
            if self.resource:
                self.focus_ontology = self.resource.slug

    def add_prefix(self, curie: str, uri: str):
        [pfx, local] = curie.split(":", 2)
        if pfx not in self.prefix_map:
            self.prefix_map[pfx] = uri.replace(local, "")

    def get_prefix_map(self) -> PREFIX_MAP:
        return self.prefix_map

    def get_labels_for_curies(self, curies: Iterable[CURIE]) -> Iterable[Tuple[CURIE, str]]:
        for curie in curies:
            yield curie, self.label_cache[curie]

    def annotate_text(self, text: str) -> Iterator[TextAnnotation]:
        raise NotImplementedError

    # ^^^^^^^^^^^^^^^^^^^^^^^^^^^^^^^^^^^
    # Implements: OboGraphInterface
    # ^^^^^^^^^^^^^^^^^^^^^^^^^^^^^^^^^^^

    def ancestors(
        self, start_curies: Union[CURIE, List[CURIE]], predicates: List[PRED_CURIE] = None
    ) -> Iterable[CURIE]:
        query = "hierarchicalAncestors"
        if predicates:
            if predicates == [IS_A]:
                query = "ancestors"
            elif IS_A not in predicates:
                raise NotImplementedError(f"OLS always include {IS_A}, you selected: {predicates}")
        if not isinstance(start_curies, list):
            start_curies = [start_curies]
        ancs = set()
        ontology = self.focus_ontology
        for curie in start_curies:
            term_id = self.curie_to_uri(curie)
            # must be double encoded https://www.ebi.ac.uk/ols/docs/api
            term_id_quoted = urllib.parse.quote(term_id, safe="")
            term_id_quoted = urllib.parse.quote(term_id_quoted, safe="")
            url = f"{self.ols_base_url}/ontologies/{ontology}/terms/{term_id_quoted}/{query}"
            logging.debug(f"URL={url}")
            result = requests.get(url)
            obj = result.json()
            if result.status_code == 200 and "_embedded" in obj:
                ancs.update([x["obo_id"] for x in obj["_embedded"]["terms"]])
            else:
                logging.debug(f"No ancestors for {url} (maybe ontology not indexed in OLS?)")
                ancs = []
        return list(ancs)

    # ^^^^^^^^^^^^^^^^^^^^^^^^^^^^^^^^^^^
    # Implements: SearchInterface
    # ^^^^^^^^^^^^^^^^^^^^^^^^^^^^^^^^^^^

    def basic_search(
        self, search_term: str, config: SearchConfiguration = SEARCH_CONFIG
    ) -> Iterable[CURIE]:
        query_fields = set()
        # Anything not covered by these conditions (i.e. query_fields set remains empty)
        # will cause the queryFields query param to be left off and all fields to be queried
        if SearchProperty(SearchProperty.IDENTIFIER) in config.properties:
            query_fields.update(["iri", "obo_id"])
        if SearchProperty(SearchProperty.LABEL) in config.properties:
            query_fields.update(["label"])
        if SearchProperty(SearchProperty.ALIAS) in config.properties:
            query_fields.update(["synonym"])
        if SearchProperty(SearchProperty.DEFINITION) in config.properties:
            query_fields.update(["description"])
        if SearchProperty(SearchProperty.INFORMATIVE_TEXT) in config.properties:
            query_fields.update(["description"])

        params = {
            "q": search_term,
            "type": "class",
            "local": "true",
            "fieldList": "iri,label",
            "rows": config.limit if config.limit is not None else SEARCH_ROWS,
            "start": 0,
            "exact": "true"
            if (config.is_complete is True or config.is_partial is False)
            else "false",
        }
        if len(query_fields) > 0:
            params["queryFields"] = ",".join(query_fields)
        if self.focus_ontology:
            params["ontology"] = self.focus_ontology.lower()

        finished = False
        while not finished:
            response = requests.get(f"{self.ols_base_url}/search", params=params)
            logging.debug(f"URL={response.url}")
            body = response.json()
            params["start"] += params["rows"]
            if params["start"] > body["response"]["numFound"]:
                finished = True
            for doc in body["response"]["docs"]:
                curie = self.uri_to_curie(doc["iri"])
                label = doc["label"]
                self.label_cache[curie] = label
                yield curie

    # ^^^^^^^^^^^^^^^^^^^^^^^^^^^^^^^^^^^
    # Implements: MappingsInterface
    # ^^^^^^^^^^^^^^^^^^^^^^^^^^^^^^^^^^^

    def get_sssom_mappings_by_curie(self, curie: Union[str, CURIE]) -> Iterator[Mapping]:
        result = requests.get(self.base_url, params=dict(fromId=curie))
        obj = result.json()
        container = load_oxo_payload(obj)
        return self.convert_payload(container)

    def convert_payload(self, container: oxo.Container) -> Iterator[Mapping]:
        oxo_mappings = container._embedded.mappings
        for oxo_mapping in oxo_mappings:
            oxo_s = oxo_mapping.fromTerm
            oxo_o = oxo_mapping.toTerm
<<<<<<< HEAD
            mapping = Mapping(subject_id=oxo_s.curie,
                              subject_label=oxo_s.label,
                              subject_source=oxo_s.datasource.prefix if oxo_s.datasource else None,
                              predicate_id=oxo_pred_mappings[str(oxo_mapping.scope)],
                              mapping_justification=SEMAPV.UnspecifiedMatching.value,
                              object_id=oxo_o.curie,
                              object_label=oxo_o.label,
                              object_source=oxo_o.datasource.prefix if oxo_o.datasource else None,
                              mapping_provider=oxo_mapping.datasource.prefix)
=======
            mapping = Mapping(
                subject_id=oxo_s.curie,
                subject_label=oxo_s.label,
                subject_source=oxo_s.datasource.prefix if oxo_s.datasource else None,
                predicate_id=oxo_pred_mappings[str(oxo_mapping.scope)],
                match_type=MatchTypeEnum.Unspecified,
                object_id=oxo_o.curie,
                object_label=oxo_o.label,
                object_source=oxo_o.datasource.prefix if oxo_o.datasource else None,
                mapping_provider=oxo_mapping.datasource.prefix,
            )
>>>>>>> fdbce472
            self.add_prefix(oxo_s.curie, oxo_s.uri)
            self.add_prefix(oxo_o.curie, oxo_o.uri)
            yield mapping

<<<<<<< HEAD
    def fill_gaps(self, msdoc: MappingSetDocument, confidence: float = 1.0) -> int:
        curie_map = curie_to_uri_map(msdoc)
        inv_map = {v: k for k, v in curie_map.items()}
        n = 0
        for curie, uri in curie_map.items():
            pfx, _ = curie.split(':', 2)
            ancs = self.get_ancestors(uri, ontology=pfx.lower())
            logging.debug(f'{curie} ANCS = {ancs}')
            for anc in ancs:
                if anc in curie_map:
                    m = Mapping(subject_id=curie,
                                object_id=anc,
                                predicate_id='rdfs:subClassOf',
                                confidence=confidence,
                                mapping_justification=SEMAPV.ManualMappingCuration
                                )
                    logging.info(f'Gap filled link: {m}')
                    msdoc.mapping_set.mappings.append(m)
                    n += 1
        return n
=======
    # def fill_gaps(self, msdoc: MappingSetDocument, confidence: float = 1.0) -> int:
    #     curie_map = curie_to_uri_map(msdoc)
    #     # inv_map = {v: k for k, v in curie_map.items()}
    #     n = 0
    #     for curie, uri in curie_map.items():
    #         pfx, _ = curie.split(":", 2)
    #         ancs = self.get_ancestors(uri, ontology=pfx.lower())
    #         logging.debug(f"{curie} ANCS = {ancs}")
    #         for anc in ancs:
    #             if anc in curie_map:
    #                 m = Mapping(
    #                     subject_id=curie,
    #                     object_id=anc,
    #                     predicate_id="rdfs:subClassOf",
    #                     confidence=confidence,
    #                     match_type=MatchTypeEnum.HumanCurated,
    #                 )
    #                 logging.info(f"Gap filled link: {m}")
    #                 msdoc.mapping_set.mappings.append(m)
    #                 n += 1
    #     return n
>>>>>>> fdbce472
<|MERGE_RESOLUTION|>--- conflicted
+++ resolved
@@ -11,23 +11,16 @@
 from oaklib.datamodels.oxo import ScopeEnum
 from oaklib.datamodels.search import SearchConfiguration, SearchProperty
 from oaklib.datamodels.text_annotator import TextAnnotation
-<<<<<<< HEAD
 from oaklib.datamodels.vocabulary import IS_A, SEMAPV
-=======
-from oaklib.datamodels.vocabulary import IS_A
 from oaklib.implementations.ols import SEARCH_CONFIG
->>>>>>> fdbce472
 from oaklib.implementations.ols.oxo_utils import load_oxo_payload
 from oaklib.interfaces.basic_ontology_interface import PREFIX_MAP
 from oaklib.interfaces.mapping_provider_interface import MappingProviderInterface
 from oaklib.interfaces.search_interface import SearchInterface
 from oaklib.interfaces.text_annotator_interface import TextAnnotatorInterface
 from oaklib.types import CURIE, PRED_CURIE
-<<<<<<< HEAD
 from sssom_schema import Mapping
 from sssom.sssom_document import MappingSetDocument
-=======
->>>>>>> fdbce472
 
 ANNOTATION = Dict[str, Any]
 SEARCH_ROWS = 50
@@ -176,17 +169,6 @@
         for oxo_mapping in oxo_mappings:
             oxo_s = oxo_mapping.fromTerm
             oxo_o = oxo_mapping.toTerm
-<<<<<<< HEAD
-            mapping = Mapping(subject_id=oxo_s.curie,
-                              subject_label=oxo_s.label,
-                              subject_source=oxo_s.datasource.prefix if oxo_s.datasource else None,
-                              predicate_id=oxo_pred_mappings[str(oxo_mapping.scope)],
-                              mapping_justification=SEMAPV.UnspecifiedMatching.value,
-                              object_id=oxo_o.curie,
-                              object_label=oxo_o.label,
-                              object_source=oxo_o.datasource.prefix if oxo_o.datasource else None,
-                              mapping_provider=oxo_mapping.datasource.prefix)
-=======
             mapping = Mapping(
                 subject_id=oxo_s.curie,
                 subject_label=oxo_s.label,
@@ -198,33 +180,10 @@
                 object_source=oxo_o.datasource.prefix if oxo_o.datasource else None,
                 mapping_provider=oxo_mapping.datasource.prefix,
             )
->>>>>>> fdbce472
             self.add_prefix(oxo_s.curie, oxo_s.uri)
             self.add_prefix(oxo_o.curie, oxo_o.uri)
             yield mapping
 
-<<<<<<< HEAD
-    def fill_gaps(self, msdoc: MappingSetDocument, confidence: float = 1.0) -> int:
-        curie_map = curie_to_uri_map(msdoc)
-        inv_map = {v: k for k, v in curie_map.items()}
-        n = 0
-        for curie, uri in curie_map.items():
-            pfx, _ = curie.split(':', 2)
-            ancs = self.get_ancestors(uri, ontology=pfx.lower())
-            logging.debug(f'{curie} ANCS = {ancs}')
-            for anc in ancs:
-                if anc in curie_map:
-                    m = Mapping(subject_id=curie,
-                                object_id=anc,
-                                predicate_id='rdfs:subClassOf',
-                                confidence=confidence,
-                                mapping_justification=SEMAPV.ManualMappingCuration
-                                )
-                    logging.info(f'Gap filled link: {m}')
-                    msdoc.mapping_set.mappings.append(m)
-                    n += 1
-        return n
-=======
     # def fill_gaps(self, msdoc: MappingSetDocument, confidence: float = 1.0) -> int:
     #     curie_map = curie_to_uri_map(msdoc)
     #     # inv_map = {v: k for k, v in curie_map.items()}
@@ -245,5 +204,4 @@
     #                 logging.info(f"Gap filled link: {m}")
     #                 msdoc.mapping_set.mappings.append(m)
     #                 n += 1
-    #     return n
->>>>>>> fdbce472
+    #     return n