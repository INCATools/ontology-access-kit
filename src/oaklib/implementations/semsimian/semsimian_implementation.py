--- conflicted
+++ resolved
@@ -4,13 +4,7 @@
 import logging
 import math
 from dataclasses import dataclass, field
-<<<<<<< HEAD
-from typing import TYPE_CHECKING, ClassVar, Dict, Iterable, Iterator, List, Optional, Tuple, Union
-
-if TYPE_CHECKING:
-    from semsimian import Semsimian
-
-=======
+
 from typing import (
     TYPE_CHECKING,
     ClassVar,
@@ -25,7 +19,7 @@
 
 if TYPE_CHECKING:
     from semsimian import Semsimian
->>>>>>> d22b45ef
+
 
 from oaklib.datamodels.similarity import (
     BestMatch,
