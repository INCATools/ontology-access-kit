"""Rust implementation of semantic similarity measures."""
import inspect
import logging
import math
<<<<<<< HEAD
from dataclasses import dataclass
from typing import ClassVar, Iterable, Iterator, List, Optional, TextIO
=======
from dataclasses import dataclass, field
from typing import ClassVar, Dict, Iterable, Iterator, List, Optional, Tuple, Union
>>>>>>> f7b8819e

from semsimian import Semsimian

from oaklib.datamodels.similarity import (
<<<<<<< HEAD
=======
    BestMatch,
    TermInfo,
>>>>>>> f7b8819e
    TermPairwiseSimilarity,
    TermSetPairwiseSimilarity,
)
from oaklib.datamodels.vocabulary import OWL_THING
from oaklib.implementations.sqldb.sql_implementation import SqlImplementation
from oaklib.interfaces.basic_ontology_interface import BasicOntologyInterface
from oaklib.interfaces.obograph_interface import OboGraphInterface
from oaklib.interfaces.search_interface import SearchInterface
from oaklib.interfaces.semsim_interface import SemanticSimilarityInterface
from oaklib.types import CURIE, PRED_CURIE

wrapped_adapter: BasicOntologyInterface = None

__all__ = [
    "SemSimianImplementation",
]


@dataclass
class SemSimianImplementation(SearchInterface, SemanticSimilarityInterface, OboGraphInterface):
    """Rust implementation of semantic similarity measures."""

    delegated_methods: ClassVar[List[str]] = [
        BasicOntologyInterface.label,
        BasicOntologyInterface.labels,
        BasicOntologyInterface.entities,
        BasicOntologyInterface.curie_to_uri,
        BasicOntologyInterface.uri_to_curie,
        BasicOntologyInterface.ontologies,
        BasicOntologyInterface.obsoletes,
        BasicOntologyInterface.definition,
        BasicOntologyInterface.definitions,
        SearchInterface.basic_search,
        OboGraphInterface.node,
        OboGraphInterface.ancestors,
        OboGraphInterface.descendants,
        SemanticSimilarityInterface.get_information_content,
        SemanticSimilarityInterface.information_content_scores,
    ]

    semsimian_object_cache: Dict[Tuple[PRED_CURIE], Semsimian] = field(default_factory=dict)

    def __post_init__(self):
        slug = self.resource.slug
        from oaklib.selector import get_adapter

        slug = slug.replace("semsimian:", "")
        logging.info(f"Wrapping an existing OAK implementation to fetch {slug}")
        self.wrapped_adapter = get_adapter(slug)
        methods = dict(inspect.getmembers(self.wrapped_adapter))
        for m in self.delegated_methods:
            mn = m if isinstance(m, str) else m.__name__
            setattr(SemSimianImplementation, mn, methods[mn])

        self.term_pairwise_similarity_attributes = [
            attr
            for attr in vars(TermPairwiseSimilarity)
            if not any(attr.startswith(s) for s in ["class_", "_"])
        ]
<<<<<<< HEAD

=======
>>>>>>> f7b8819e
        self.termset_pairwise_similarity_attributes = [
            attr
            for attr in vars(TermSetPairwiseSimilarity)
            if not any(attr.startswith(s) for s in ["class_", "_"])
        ]

<<<<<<< HEAD
        if isinstance(self.wrapped_adapter, SqlImplementation):
            self.resource_path = str(self.wrapped_adapter.engine.url).lstrip("sqlite:")
        else:
            self.resource_path = str(self.wrapped_adapter.engine.url)

    def create_pairwise_similarity_output_object(
        self, predicates: List[PRED_CURIE] = None, attributes: List[str] = None
    ):
        """Create a new Semsimian object (in rust) with desired predicates only.

        This basically creates an object with attributes from TermPairwiseSimilarity class.
        These are used as columns for the output file generated via `similarity`.

        :param predicates: List of desired predicates, defaults to None.
        """
        # spo = [
        #     r
        #     for r in self.wrapped_adapter.relationships(
        #         include_entailed=True, predicates=predicates
        #     )
        # ]
        # self.semsimian = Semsimian(spo, self.term_pairwise_similarity_attributes)

        self.semsimian: Semsimian = Semsimian(
            resource_path=self.resource_path,
            predicates=predicates,
            pairwise_similarity_attributes=attributes,
        )
=======
    def _get_semsimian_object(
        self,
        predicates: List[PRED_CURIE] = None,
        attributes: List[str] = None,
        resource_path: str = None,
    ) -> Semsimian:
        """
        Get Semsimian object from "semsimian_object_cache" or add a new one.

        :param predicates: collection of predicates, defaults to None
        :return: A Semsimian object.
        """
        predicates = tuple(sorted(predicates))
        if predicates not in self.semsimian_object_cache:
            # spo = [
            #     r
            #     for r in self.wrapped_adapter.relationships(
            #         include_entailed=True, predicates=predicates
            #     )
            # ]
            if isinstance(self.wrapped_adapter, SqlImplementation):
                self.resource_path = str(self.wrapped_adapter.engine.url).lstrip("sqlite:")
            else:
                self.resource_path = str(self.wrapped_adapter.engine.url)

            self.semsimian_object_cache[predicates] = Semsimian(
                spo=None,
                predicates=predicates,
                pairwise_similarity_attributes=attributes,
                resource_path=self.resource_path,
            )

        return self.semsimian_object_cache[predicates]
>>>>>>> f7b8819e

    def pairwise_similarity(
        self,
        subject: CURIE,
        object: CURIE,
        predicates: List[PRED_CURIE] = None,
        subject_ancestors: List[CURIE] = None,
        object_ancestors: List[CURIE] = None,
        min_jaccard_similarity: Optional[float] = None,
        min_ancestor_information_content: Optional[float] = None,
    ) -> Optional[TermPairwiseSimilarity]:
        """
        Pairwise similarity between a pair of ontology terms

        :param subject:
        :param object:
        :param predicates:
        :param subject_ancestors: optional pre-generated ancestor list
        :param object_ancestors: optional pre-generated ancestor list
        :param min_jaccard_similarity: optional minimum jaccard similarity
        :param min_ancestor_information_content: optional minimum ancestor information content
        :return:
        """
        logging.debug(f"Calculating pairwise similarity for {subject} x {object} over {predicates}")
        semsimian = self._get_semsimian_object(
            predicates=predicates, attributes=self.term_pairwise_similarity_attributes
        )

<<<<<<< HEAD
        self.create_pairwise_similarity_output_object(predicates=predicates)
        jaccard_val = self.semsimian.jaccard_similarity(subject, object)
=======
        jaccard_val = semsimian.jaccard_similarity(subject, object)
>>>>>>> f7b8819e

        if math.isnan(jaccard_val):
            return None

        if min_jaccard_similarity is not None and jaccard_val < min_jaccard_similarity:
            return None

<<<<<<< HEAD
        _, ancestor_information_content_val = self.semsimian.resnik_similarity(subject, object)
=======
        _, ancestor_information_content_val = semsimian.resnik_similarity(subject, object)
>>>>>>> f7b8819e

        if math.isnan(ancestor_information_content_val):
            return None

        if (
            min_ancestor_information_content is not None
            and ancestor_information_content_val < min_ancestor_information_content
        ):
            return None

        sim = TermPairwiseSimilarity(
            subject_id=subject,
            object_id=object,
            ancestor_id=None,
            ancestor_information_content=None,
        )

        sim.jaccard_similarity = jaccard_val
        sim.ancestor_information_content = ancestor_information_content_val

        sim.phenodigm_score = math.sqrt(sim.jaccard_similarity * sim.ancestor_information_content)

        return sim

    def all_by_all_pairwise_similarity(
        self,
        subjects: Iterable[CURIE],
        objects: Iterable[CURIE],
        predicates: List[PRED_CURIE] = None,
        min_jaccard_similarity: Optional[float] = None,
        min_ancestor_information_content: Optional[float] = None,
    ) -> Iterator[TermPairwiseSimilarity]:
        """
        Compute similarity for all combinations of terms in subsets vs all terms in objects

        :param subjects:
        :param objects:
        :param predicates:
        :return:
        """
        self.create_pairwise_similarity_output_object(
            predicates=predicates, attributes=self.term_pairwise_similarity_attributes
        )
        objects = list(objects)
        logging.info(f"Calculating all-by-all pairwise similarity for {len(objects)} objects")
        semsimian = self._get_semsimian_object(
            predicates=predicates, attributes=self.term_pairwise_similarity_attributes
        )
        all_results = semsimian.all_by_all_pairwise_similarity(
            subject_terms=set(subjects),
            object_terms=set(objects),
            minimum_jaccard_threshold=min_jaccard_similarity,
            minimum_resnik_threshold=min_ancestor_information_content,
<<<<<<< HEAD
=======
            # predicates=set(predicates) if predicates else None,
>>>>>>> f7b8819e
        )
        logging.info("Post-processing results from semsimian")
        for term1_key, values in all_results.items():
            for term2_key, result in values.items():
                # Remember the _ here is cosine_similarity which we do not use at the moment.
                jaccard, resnik, phenodigm_score, _, ancestor_set = result
                if len(ancestor_set) > 0:
                    sim = TermPairwiseSimilarity(
                        subject_id=term1_key,
                        object_id=term2_key,
                        ancestor_id=next(
                            iter(ancestor_set)
                        ),  # TODO: Change this: gets first element of the set
                    )
                    sim.jaccard_similarity = jaccard
                    sim.ancestor_information_content = resnik
                    sim.phenodigm_score = phenodigm_score
                else:
                    sim = TermPairwiseSimilarity(
                        subject_id=term1_key, object_id=term2_key, ancestor_id=OWL_THING
                    )
                    sim.jaccard_similarity = 0
                    sim.ancestor_information_content = 0
                yield sim

<<<<<<< HEAD
    def all_by_all_pairwise_similarity_quick(
        self,
        subjects: Iterable[CURIE],
        objects: Iterable[CURIE],
        predicates: List[PRED_CURIE] = None,
        min_jaccard_similarity: Optional[float] = None,
        min_ancestor_information_content: Optional[float] = None,
        embeddings_file: str = None,
        outfile: str = None,
    ) -> None:
        """
        Compute similarity for all combinations of terms in subsets vs all terms in objects

        :param subjects:
        :param objects:
        :param predicates:
        :return:
        """
        self.create_pairwise_similarity_output_object(
            predicates=predicates, attributes=self.term_pairwise_similarity_attributes
        )
        objects = list(objects)
        logging.info(f"Calculating all-by-all pairwise similarity for {len(objects)} objects")

        self.semsimian.all_by_all_pairwise_similarity_quick(
            subject_terms=set(subjects),
            object_terms=set(objects),
            minimum_jaccard_threshold=min_jaccard_similarity,
            minimum_resnik_threshold=min_ancestor_information_content,
            embeddings_file=embeddings_file.name if embeddings_file else None,
            outfile=outfile,
        )

=======
>>>>>>> f7b8819e
    def termset_pairwise_similarity(
        self,
        subjects: List[CURIE],
        objects: List[CURIE],
<<<<<<< HEAD
        outfile: TextIO,
        predicates: List[PRED_CURIE] = None,
        labels=False,
    ) -> TermSetPairwiseSimilarity:
        self.create_pairwise_similarity_output_object(
            predicates=predicates, attributes=self.termset_pairwise_similarity_attributes
        )
        objects = list(objects)
        logging.info(f"Calculating termset pairwise similarity for {len(objects)} objects")
        semsimian_termset_pairwise_similarity_dict = self.semsimian.termset_pairwise_similarity(
            subject_terms=subjects, object_terms=objects, outfile=outfile
        )
        return TermSetPairwiseSimilarity(
            subject_termset=semsimian_termset_pairwise_similarity_dict.get("subject_termset"),
            object_termset=semsimian_termset_pairwise_similarity_dict.get("object_termset"),
            subject_best_matches=semsimian_termset_pairwise_similarity_dict.get(
                "subject_best_matches"
            ),
            object_best_matches=semsimian_termset_pairwise_similarity_dict.get(
                "object_best_matches"
            ),
            average_score=semsimian_termset_pairwise_similarity_dict.get("average_score"),
            best_score=semsimian_termset_pairwise_similarity_dict.get("best_score"),
            metric=semsimian_termset_pairwise_similarity_dict.get("metric"),
        )
=======
        predicates: List[PRED_CURIE] = None,
        labels=False,
    ) -> TermSetPairwiseSimilarity:
        """Return TermSetPairwiseSimilarity object.

        :param subjects: List of subject nodes.
        :param objects: List of object nodes.
        :param predicates: List of predicates, defaults to None
        :param labels: Boolean to get labels for all nodes from resource, defaults to False
        :return: TermSetPairwiseSimilarity object
        """
        semsimian = self._get_semsimian_object(
            predicates=predicates, attributes=self.termset_pairwise_similarity_attributes
        )
        sim = TermSetPairwiseSimilarity()
        semsimian_tsps = semsimian.termset_pairwise_similarity(set(subjects), set(objects))

        # Assuming all keys for the dict semsimian_tsps are attributes for the class TermSetPairwiseSimilarity,
        # populate the object `sim`
        for attribute, value in semsimian_tsps.items():
            if isinstance(value, list):
                setattr(
                    sim,
                    attribute,
                    {
                        k: TermInfo(id=v["id"], label=v["label"])
                        for term_dict in value
                        for k, v in term_dict.items()
                    },
                )
            elif isinstance(value, dict) and str(attribute).endswith("best_matches"):
                best_match_dict = {}
                for k, v in value.items():
                    if k != "similarity":
                        v["similarity"] = value["similarity"][k]
                        v = self._regain_element_formats(v)
                        best_match_object: BestMatch = BestMatch(**v)
                        best_match_dict[k] = best_match_object

                setattr(sim, attribute, best_match_dict)
            else:
                value = self._regain_element_formats(value)
                setattr(sim, attribute, value)

        if labels:
            logging.warning("Adding labels not yet implemented in SemsimianImplementation.")

        return sim

    def _regain_element_formats(self, value: str) -> Union[str, float]:
        """Check if value is a float/str/NaN and format them accordingly."""
        if isinstance(value, dict):
            for key in value:
                value[key] = self._regain_element_formats(value[key])
        else:
            try:
                if value == "NaN":
                    value = None
                else:
                    value = float(value)
            except ValueError:
                try:
                    value = int(value)
                except ValueError:
                    pass
        return value
>>>>>>> f7b8819e
<|MERGE_RESOLUTION|>--- conflicted
+++ resolved
@@ -2,22 +2,14 @@
 import inspect
 import logging
 import math
-<<<<<<< HEAD
-from dataclasses import dataclass
-from typing import ClassVar, Iterable, Iterator, List, Optional, TextIO
-=======
 from dataclasses import dataclass, field
 from typing import ClassVar, Dict, Iterable, Iterator, List, Optional, Tuple, Union
->>>>>>> f7b8819e
 
 from semsimian import Semsimian
 
 from oaklib.datamodels.similarity import (
-<<<<<<< HEAD
-=======
     BestMatch,
     TermInfo,
->>>>>>> f7b8819e
     TermPairwiseSimilarity,
     TermSetPairwiseSimilarity,
 )
@@ -77,46 +69,12 @@
             for attr in vars(TermPairwiseSimilarity)
             if not any(attr.startswith(s) for s in ["class_", "_"])
         ]
-<<<<<<< HEAD
-
-=======
->>>>>>> f7b8819e
         self.termset_pairwise_similarity_attributes = [
             attr
             for attr in vars(TermSetPairwiseSimilarity)
             if not any(attr.startswith(s) for s in ["class_", "_"])
         ]
 
-<<<<<<< HEAD
-        if isinstance(self.wrapped_adapter, SqlImplementation):
-            self.resource_path = str(self.wrapped_adapter.engine.url).lstrip("sqlite:")
-        else:
-            self.resource_path = str(self.wrapped_adapter.engine.url)
-
-    def create_pairwise_similarity_output_object(
-        self, predicates: List[PRED_CURIE] = None, attributes: List[str] = None
-    ):
-        """Create a new Semsimian object (in rust) with desired predicates only.
-
-        This basically creates an object with attributes from TermPairwiseSimilarity class.
-        These are used as columns for the output file generated via `similarity`.
-
-        :param predicates: List of desired predicates, defaults to None.
-        """
-        # spo = [
-        #     r
-        #     for r in self.wrapped_adapter.relationships(
-        #         include_entailed=True, predicates=predicates
-        #     )
-        # ]
-        # self.semsimian = Semsimian(spo, self.term_pairwise_similarity_attributes)
-
-        self.semsimian: Semsimian = Semsimian(
-            resource_path=self.resource_path,
-            predicates=predicates,
-            pairwise_similarity_attributes=attributes,
-        )
-=======
     def _get_semsimian_object(
         self,
         predicates: List[PRED_CURIE] = None,
@@ -150,7 +108,6 @@
             )
 
         return self.semsimian_object_cache[predicates]
->>>>>>> f7b8819e
 
     def pairwise_similarity(
         self,
@@ -179,12 +136,7 @@
             predicates=predicates, attributes=self.term_pairwise_similarity_attributes
         )
 
-<<<<<<< HEAD
-        self.create_pairwise_similarity_output_object(predicates=predicates)
-        jaccard_val = self.semsimian.jaccard_similarity(subject, object)
-=======
         jaccard_val = semsimian.jaccard_similarity(subject, object)
->>>>>>> f7b8819e
 
         if math.isnan(jaccard_val):
             return None
@@ -192,11 +144,7 @@
         if min_jaccard_similarity is not None and jaccard_val < min_jaccard_similarity:
             return None
 
-<<<<<<< HEAD
-        _, ancestor_information_content_val = self.semsimian.resnik_similarity(subject, object)
-=======
         _, ancestor_information_content_val = semsimian.resnik_similarity(subject, object)
->>>>>>> f7b8819e
 
         if math.isnan(ancestor_information_content_val):
             return None
@@ -237,9 +185,6 @@
         :param predicates:
         :return:
         """
-        self.create_pairwise_similarity_output_object(
-            predicates=predicates, attributes=self.term_pairwise_similarity_attributes
-        )
         objects = list(objects)
         logging.info(f"Calculating all-by-all pairwise similarity for {len(objects)} objects")
         semsimian = self._get_semsimian_object(
@@ -250,10 +195,7 @@
             object_terms=set(objects),
             minimum_jaccard_threshold=min_jaccard_similarity,
             minimum_resnik_threshold=min_ancestor_information_content,
-<<<<<<< HEAD
-=======
             # predicates=set(predicates) if predicates else None,
->>>>>>> f7b8819e
         )
         logging.info("Post-processing results from semsimian")
         for term1_key, values in all_results.items():
@@ -279,73 +221,10 @@
                     sim.ancestor_information_content = 0
                 yield sim
 
-<<<<<<< HEAD
-    def all_by_all_pairwise_similarity_quick(
-        self,
-        subjects: Iterable[CURIE],
-        objects: Iterable[CURIE],
-        predicates: List[PRED_CURIE] = None,
-        min_jaccard_similarity: Optional[float] = None,
-        min_ancestor_information_content: Optional[float] = None,
-        embeddings_file: str = None,
-        outfile: str = None,
-    ) -> None:
-        """
-        Compute similarity for all combinations of terms in subsets vs all terms in objects
-
-        :param subjects:
-        :param objects:
-        :param predicates:
-        :return:
-        """
-        self.create_pairwise_similarity_output_object(
-            predicates=predicates, attributes=self.term_pairwise_similarity_attributes
-        )
-        objects = list(objects)
-        logging.info(f"Calculating all-by-all pairwise similarity for {len(objects)} objects")
-
-        self.semsimian.all_by_all_pairwise_similarity_quick(
-            subject_terms=set(subjects),
-            object_terms=set(objects),
-            minimum_jaccard_threshold=min_jaccard_similarity,
-            minimum_resnik_threshold=min_ancestor_information_content,
-            embeddings_file=embeddings_file.name if embeddings_file else None,
-            outfile=outfile,
-        )
-
-=======
->>>>>>> f7b8819e
     def termset_pairwise_similarity(
         self,
         subjects: List[CURIE],
         objects: List[CURIE],
-<<<<<<< HEAD
-        outfile: TextIO,
-        predicates: List[PRED_CURIE] = None,
-        labels=False,
-    ) -> TermSetPairwiseSimilarity:
-        self.create_pairwise_similarity_output_object(
-            predicates=predicates, attributes=self.termset_pairwise_similarity_attributes
-        )
-        objects = list(objects)
-        logging.info(f"Calculating termset pairwise similarity for {len(objects)} objects")
-        semsimian_termset_pairwise_similarity_dict = self.semsimian.termset_pairwise_similarity(
-            subject_terms=subjects, object_terms=objects, outfile=outfile
-        )
-        return TermSetPairwiseSimilarity(
-            subject_termset=semsimian_termset_pairwise_similarity_dict.get("subject_termset"),
-            object_termset=semsimian_termset_pairwise_similarity_dict.get("object_termset"),
-            subject_best_matches=semsimian_termset_pairwise_similarity_dict.get(
-                "subject_best_matches"
-            ),
-            object_best_matches=semsimian_termset_pairwise_similarity_dict.get(
-                "object_best_matches"
-            ),
-            average_score=semsimian_termset_pairwise_similarity_dict.get("average_score"),
-            best_score=semsimian_termset_pairwise_similarity_dict.get("best_score"),
-            metric=semsimian_termset_pairwise_similarity_dict.get("metric"),
-        )
-=======
         predicates: List[PRED_CURIE] = None,
         labels=False,
     ) -> TermSetPairwiseSimilarity:
@@ -411,5 +290,4 @@
                     value = int(value)
                 except ValueError:
                     pass
-        return value
->>>>>>> f7b8819e
+        return value