import logging
import re
import tempfile

# https://github.com/althonos/pronto/issues/173
import warnings
from collections import defaultdict
from dataclasses import dataclass
from typing import Dict, Iterable, Iterator, List, Tuple, Union

import pronto
import sssom_schema as sssom
from deprecated import deprecated
from kgcl_schema.datamodel import kgcl
from linkml_runtime.dumpers import json_dumper
from pronto import LiteralPropertyValue, Ontology, ResourcePropertyValue, Term
from sssom.sssom_datamodel import MatchTypeEnum

from oaklib.datamodels import obograph
from oaklib.datamodels.obograph import Edge, Graph, GraphDocument
from oaklib.datamodels.search import SearchConfiguration
from oaklib.datamodels.search_datamodel import SearchProperty, SearchTermSyntax
from oaklib.datamodels.vocabulary import (
    HAS_DBXREF,
    IS_A,
    LABEL_PREDICATE,
    OIO_SUBSET_PROPERTY,
    OWL_CLASS,
    OWL_OBJECT_PROPERTY,
    SCOPE_TO_SYNONYM_PRED_MAP,
    SKOS_CLOSE_MATCH,
)
from oaklib.interfaces.basic_ontology_interface import (
    ALIAS_MAP,
    METADATA_MAP,
    PRED_CURIE,
    PREFIX_MAP,
    RELATIONSHIP_MAP,
)
from oaklib.interfaces.mapping_provider_interface import MappingProviderInterface
from oaklib.interfaces.obograph_interface import OboGraphInterface
from oaklib.interfaces.patcher_interface import PatcherInterface
from oaklib.interfaces.rdf_interface import RdfInterface
from oaklib.interfaces.search_interface import SearchInterface
from oaklib.interfaces.validator_interface import ValidatorInterface
from oaklib.resource import OntologyResource
from oaklib.types import CURIE, SUBSET_CURIE
<<<<<<< HEAD
from oaklib.datamodels import obograph
from oaklib.datamodels.obograph import Edge, Graph, GraphDocument
from oaklib.datamodels.vocabulary import LABEL_PREDICATE, IS_A, HAS_DBXREF, SCOPE_TO_SYNONYM_PRED_MAP, SEMAPV, SKOS_CLOSE_MATCH
from pronto import Ontology, LiteralPropertyValue, ResourcePropertyValue, Term
=======

warnings.filterwarnings("ignore", category=pronto.warnings.SyntaxWarning, module="pronto")
>>>>>>> fdbce472


@dataclass
class ProntoImplementation(
    ValidatorInterface,
    RdfInterface,
    OboGraphInterface,
    SearchInterface,
    MappingProviderInterface,
    PatcherInterface,
):
    """
    Pronto wraps local-file based ontologies in the following formats:

    - obo
    - obojson
    - owl rdf/xml

    To load a local file:

    .. code:: python

        >>> resource = OntologyResource(slug='go.obo', directory='input', local=True)
        >>> oi = ProntoImplementation.create(resource)

    To load from the OBO library:

    .. code:: python

        >>> resource = OntologyResource(local=False, slug='go.obo'))
        >>> oi = ProntoImplementation.create(resource)

    Currently this implementation implements most of the BaseOntologyInterface

    .. code:: python

        rels = oi.get_outgoing_relationships_by_curie('GO:0005773')
        for rel, parents in rels.items():
            print(f'  {rel} ! {oi.get_label_by_curie(rel)}')
                for parent in parents:
                    print(f'    {parent} ! {oi.get_label_by_curie(parent)}')


    """

    wrapped_ontology: Ontology = None

    def __post_init__(self):
        if self.wrapped_ontology is None:
            resource = self.resource
            logging.info(f"Pronto using resource: {resource}")
            if resource is None:
                ontology = Ontology()
            elif resource.local:
                ontology = Ontology(str(resource.local_path))
            else:
                ontology = Ontology.from_obo_library(resource.slug)
            self.wrapped_ontology = ontology

    @classmethod
    @deprecated("old style")
    def create(cls, resource: OntologyResource = None) -> "ProntoImplementation":
        return ProntoImplementation(resource=resource)

    def store(self, resource: OntologyResource = None) -> None:
        if resource is None:
            resource = self.resource
        ontology = self.wrapped_ontology
        if resource.local:
            with open(str(resource.local_path), "wb") as f:
                ontology.dump(f, format=resource.format)
        else:
            raise NotImplementedError(f"Cannot dump to {resource}")

    def load_graph(self, graph: Graph, replace: True) -> None:
        if replace:
            ont = self.wrapped_ontology
        else:
            ont = Ontology()
            self.wrapped_ontology = ont
        for n in graph.nodes:
            if n == IS_A:
                pass
            else:
                self.create_entity(n.id, n.lbl)
        for e in graph.edges:
            self.add_relationship(e.sub, e.pred, e.obj)

    @deprecated("Use this when we fix https://github.com/fastobo/fastobo/issues/42")
    def load_graph_using_jsondoc(self, graph: Graph, replace: True) -> None:
        tf = tempfile.NamedTemporaryFile()
        tf_name = "/tmp/tf.json"
        gd = GraphDocument(graphs=[graph])
        json_dumper.dump(gd, to_file=tf_name)
        tf.flush()
        print(f"{tf_name}")
        ont = Ontology(tf_name)
        if replace:
            self.wrapped_ontology = ont
        else:
            raise NotImplementedError

    # ^^^^^^^^^^^^^^^^^^^^^^^^^^^^^^^^^^^
    # Implements: BasicOntologyInterface
    # ^^^^^^^^^^^^^^^^^^^^^^^^^^^^^^^^^^^

    def get_prefix_map(self) -> PREFIX_MAP:
        return {}

    def _entity(self, curie: CURIE, strict=False):
        for r in self.wrapped_ontology.relationships():
            # see https://owlcollab.github.io/oboformat/doc/obo-syntax.html#4.4.1
            # pronto gives relations shorthand IDs for RO and BFO, as it is providing
            # oboformat as a level of abstraction. We want to map these back to the CURIEs
            if r.id == curie:
                return r
            if curie.startswith("RO:") or curie.startswith("BFO:"):
                if any(x for x in r.xrefs if x.id == curie):
                    return r
        if curie in self.wrapped_ontology:
            return self.wrapped_ontology[curie]
        else:
            if strict:
                raise ValueError(f"No such CURIE: {curie}")
            return None

    def _create(self, curie: CURIE, exist_ok=True):
        if curie in self.wrapped_ontology:
            return self.wrapped_ontology[curie]
        else:
            return self.wrapped_ontology.create_term(curie)

    def _create_pred(self, curie: CURIE, exist_ok=True):
        if curie in self.wrapped_ontology:
            return self.wrapped_ontology[curie]
        else:
            return self.wrapped_ontology.create_relationship(curie)

    def all_entity_curies(self, filter_obsoletes=True, owl_type=None) -> Iterable[CURIE]:
        for t in self.wrapped_ontology.terms():
            if filter_obsoletes and t.obsolete:
                continue
            if owl_type and owl_type != OWL_CLASS:
                continue
            yield t.id
        # note what Pronto calls "relationship" is actually "relationship type"
        for t in self.wrapped_ontology.relationships():
            if filter_obsoletes and t.obsolete:
                continue
            if owl_type and owl_type != OWL_OBJECT_PROPERTY:
                continue
            yield t.id
        for t in self.wrapped_ontology.synonym_types():
            if owl_type and owl_type != OIO_SUBSET_PROPERTY:
                continue
            yield t.id

    def all_obsolete_curies(self) -> Iterable[CURIE]:
        for t in self.wrapped_ontology.terms():
            if t.obsolete:
                yield t.id
        # note what Pronto calls "relationship" is actually "relationship type"
        for t in self.wrapped_ontology.relationships():
            if t.obsolete:
                yield t.id

    def all_subset_curies(self) -> Iterable[CURIE]:
        subsets = set()
        for t in self.wrapped_ontology.terms():
            subsets.update(t.subsets)
        for subset in subsets:
            yield subset

    def curies_by_subset(self, subset: SUBSET_CURIE) -> Iterable[CURIE]:
        for t in self.wrapped_ontology.terms():
            if subset in t.subsets:
                yield t.id

    def get_label_by_curie(self, curie: CURIE) -> str:
        t = self._entity(curie)
        if t:
            return t.name
        else:
            if curie == IS_A:
                return "subClassOf"
            else:
                return None

    def set_label_for_curie(self, curie: CURIE, label: str) -> bool:
        t = self._entity(curie)
        if t:
            curr = t.name
            if curr != label:
                t.name = label
                return True
            else:
                return False

    def get_curies_by_label(self, label: str) -> List[CURIE]:
        return [t.id for t in self.wrapped_ontology.terms() if t.name == label]

    def _get_pronto_relationship_type_curie(self, rel_type: pronto.Relationship) -> CURIE:
        for x in rel_type.xrefs:
            if x.id.startswith("BFO:") or x.id.startswith("RO:"):
                return x.id
        return rel_type.id

    def get_outgoing_relationship_map_by_curie(
        self, curie: CURIE, isa_only: bool = False
    ) -> RELATIONSHIP_MAP:
        # See: https://github.com/althonos/pronto/issues/119
        term = self._entity(curie)
        if isinstance(term, Term):
            # only "Terms" in pronto have relationships
            rels = {IS_A: [p.id for p in term.superclasses(distance=1) if p.id != curie]}
            for rel_type, parents in term.relationships.items():
                pred = self._get_pronto_relationship_type_curie(rel_type)
                rels[pred] = [p.id for p in parents]
        else:
            rels = {}
        return rels

    def get_incoming_relationship_map_by_curie(
        self, curie: CURIE, isa_only: bool = False
    ) -> RELATIONSHIP_MAP:
        term = self._entity(curie)
        if isinstance(term, Term):
            # only "Terms" in pronto have relationships
            rels = {IS_A: [p.id for p in term.subclasses(distance=1) if p.id != curie]}
            for xt in self.wrapped_ontology.terms():
                for rel_type, parents in xt.relationships.items():
                    pred = self._get_pronto_relationship_type_curie(rel_type)
                    for p in parents:
                        if curie == p.id:
                            if pred not in rels:
                                rels[pred] = []
                            rels[pred].append(xt.id)
        else:
            rels = {}
        return rels

    def create_entity(
        self, curie: CURIE, label: str = None, relationships: RELATIONSHIP_MAP = None
    ) -> CURIE:
        ont = self.wrapped_ontology
        t = ont.create_term(curie)
        t.name = label
        if relationships:
            for pred, fillers in relationships.items():
                for filler in fillers:
                    self.add_relationship(curie, pred, filler)
        return curie

    def add_relationship(self, curie: CURIE, predicate: PRED_CURIE, filler: CURIE):
        t = self._entity(curie)
        filler_term = self._create(filler)
        if predicate == IS_A:
            t.superclasses().add(filler_term)
        else:
            predicate_term = self._create_pred(predicate)
            if predicate_term not in t.relationships.keys():
                t.relationships[predicate_term] = []
            t.relationships[predicate_term].add(filler_term)

    def get_definition_by_curie(self, curie: CURIE) -> str:
        return self._entity(curie).definition

    def alias_map_by_curie(self, curie: CURIE) -> ALIAS_MAP:
        t = self._entity(curie)
        if t is None:
            return {}
        m = defaultdict(list)
        m[LABEL_PREDICATE] = [t.name]
        for s in t.synonyms:
            scope = s.scope.upper()
            if scope in SCOPE_TO_SYNONYM_PRED_MAP:
                pred = SCOPE_TO_SYNONYM_PRED_MAP[scope]
            else:
                raise ValueError(f"Unknown scope: {scope}")
            m[pred].append(s.description)
        return m

    def get_simple_mappings_by_curie(self, curie: CURIE) -> Iterable[Tuple[PRED_CURIE, CURIE]]:
        m = defaultdict(list)
        t = self._entity(curie)
        if t is None:
            return m
        for s in t.xrefs:
            # m[HAS_DBXREF].append(s.id)
            yield HAS_DBXREF, s.id
        for s in t.annotations:
            # TODO: less hacky
            if s.property.startswith("skos"):
                if isinstance(s, LiteralPropertyValue):
                    v = s.literal
                    # m[s.property].append(v)
                    yield s.property, v
                elif isinstance(s, ResourcePropertyValue):
                    yield s.property, self.uri_to_curie(s.resource)

    def metadata_map_by_curie(self, curie: CURIE) -> METADATA_MAP:
        t = self._entity(curie)
        m = defaultdict(list)
        for ann in t.annotations:
            if isinstance(ann, LiteralPropertyValue):
                m[ann.property].append(ann.literal)
            elif isinstance(ann, ResourcePropertyValue):
                m[ann.property].append(ann.resource)
        return m

    def create_subontology(self, curies: List[CURIE]) -> "ProntoImplementation":
        subontology = Ontology()
        for curie in curies:
            t = self._entity(curie)
            subontology.create_term(curie)
            t2 = subontology[curie]
            t2.name = t.name
            # TODO - complete object
        return ProntoImplementation(wrapped_ontology=subontology)

    def dump(self, path: str = None, syntax: str = None):
        if isinstance(path, str):
            with open(path, "wb") as file:
                self.wrapped_ontology.dump(file, format=syntax)
        else:
            self.wrapped_ontology.dump(path, format=syntax)

    # ^^^^^^^^^^^^^^^^^^^^^^^^^^^^^^^^^^^
    # Implements: MappingsInterface
    # ^^^^^^^^^^^^^^^^^^^^^^^^^^^^^^^^^^^

    def get_sssom_mappings_by_curie(self, curie: Union[str, CURIE]) -> Iterator[sssom.Mapping]:
        t = self._entity(curie)
        if t:
            for x in t.xrefs:
<<<<<<< HEAD
                yield sssom.Mapping(subject_id=curie,
                                    predicate_id=SKOS_CLOSE_MATCH,
                                    object_id=x.id,
                                    mapping_justification=SEMAPV.UnspecifiedMatching.value)
=======
                yield sssom.Mapping(
                    subject_id=curie,
                    predicate_id=SKOS_CLOSE_MATCH,
                    object_id=x.id,
                    match_type=MatchTypeEnum.Unspecified,
                )
>>>>>>> fdbce472
        # TODO: use a cache to avoid re-calculating
        for e in self.all_entity_curies():
            t = self._entity(e)
            if t:
                for x in t.xrefs:
                    if x.id == curie:
<<<<<<< HEAD
                        yield sssom.Mapping(subject_id=e,
                                            predicate_id=SKOS_CLOSE_MATCH,
                                            object_id=curie,
                                            mapping_justification=SEMAPV.UnspecifiedMatching.value)
=======
                        yield sssom.Mapping(
                            subject_id=e,
                            predicate_id=SKOS_CLOSE_MATCH,
                            object_id=curie,
                            match_type=MatchTypeEnum.Unspecified,
                        )
>>>>>>> fdbce472

    # ^^^^^^^^^^^^^^^^^^^^^^^^^^^^^^^^^^^
    # Implements: OboGraphInterface
    # ^^^^^^^^^^^^^^^^^^^^^^^^^^^^^^^^^^^

    def node(self, curie: CURIE, strict=False) -> obograph.Node:
        t = self._entity(curie)
        if t is None:
            return obograph.Node(id=curie)
        else:
            meta = obograph.Meta()
            if t.definition:
                meta.definition = obograph.DefinitionPropertyValue(val=t.definition)
            if isinstance(t, pronto.Relationship):
                t_id = self._get_pronto_relationship_type_curie(t)
            else:
                t_id = t.id
            if isinstance(t, pronto.Relationship):
                for x in t.xrefs:
                    if x.id.startswith("RO:") or x.id.startswith("BFO:"):
                        t_id = x.id
            # for s in t.synonyms:
            #    meta.synonyms.append(obograph.SynonymPropertyValue(val=s.description,
            #                                                       scope=s.scope.lower(),
            #                                                      xrefs=[x.id for x in s.xrefs]))
            return obograph.Node(id=t_id, lbl=t.name, meta=meta)

    def as_obograph(self) -> Graph:
        nodes = [self.node(curie) for curie in self.all_entity_curies()]
        edges = [Edge(sub=r[0], pred=r[1], obj=r[2]) for r in self.all_relationships()]
        return Graph(id="TODO", nodes=nodes, edges=edges)

    # ^^^^^^^^^^^^^^^^^^^^^^^^^^^^^^^^^^^
    # Implements: SearchInterface
    # ^^^^^^^^^^^^^^^^^^^^^^^^^^^^^^^^^^^

    def basic_search(self, search_term: str, config: SearchConfiguration = None) -> Iterable[CURIE]:
        if config is None:
            config = SearchConfiguration()
        matches = []
        mfunc = None
        if config.syntax == SearchTermSyntax(SearchTermSyntax.STARTS_WITH):
            mfunc = lambda label: str(label).startswith(search_term)
        elif config.syntax == SearchTermSyntax(SearchTermSyntax.REGULAR_EXPRESSION):
            prog = re.compile(search_term)
            mfunc = lambda label: prog.search(label)
        elif config.is_partial:
            mfunc = lambda label: search_term in str(label)
        else:
            mfunc = lambda label: label == search_term
        search_all = SearchProperty(SearchProperty.ANYTHING) in config.properties
        logging.info(f"SEARCH={search_term}")
        for t in self.wrapped_ontology.terms():
            logging.debug(f"T={t} // {config}")
            if (
                search_all
                or SearchProperty(SearchProperty.LABEL)
                or config.properties not in config.properties
            ):
                if t.name and mfunc(t.name):
                    matches.append(t.id)
                    logging.info(f"Name match to {t.id}")
                    continue
            if search_all or SearchProperty(SearchProperty.IDENTIFIER) in config.properties:
                if mfunc(t.id):
                    matches.append(t.id)
                    logging.info(f"identifier match to {t.id}")
                    continue
            if search_all or SearchProperty(SearchProperty.ALIAS) in config.properties:
                for syn in t.synonyms:
                    if mfunc(syn.description):
                        logging.info(f"Syn match to {t.id}")
                        matches.append(t.id)
                        continue
        for m in matches:
            yield m

    # ^^^^^^^^^^^^^^^^^^^^^^^^^^^^^^^^^^^
    # Implements: PatcherInterface
    # ^^^^^^^^^^^^^^^^^^^^^^^^^^^^^^^^^^^

    def migrate_curies(self, curie_map: Dict[CURIE, CURIE]) -> None:
        pass

    def apply_patch(self, patch: kgcl.Change) -> None:
        if isinstance(patch, kgcl.NodeRename):
            self.set_label_for_curie(patch.about_node, patch.new_value)
        elif isinstance(patch, kgcl.NodeObsoletion):
            t = self._entity(patch.about_node, strict=True)
            t.obsolete = True
        elif isinstance(patch, kgcl.NodeDeletion):
            t = self._entity(patch.about_node, strict=True)
            raise NotImplementedError
        elif isinstance(patch, kgcl.NodeCreation):
            self.create_entity(patch.about_node, patch.name)
        elif isinstance(patch, kgcl.SynonymReplacement):
            t = self._entity(patch.about_node, strict=True)
            for syn in t.synonyms:
                if syn.description == patch.old_value:
                    syn.description = patch.new_value
        else:
            raise NotImplementedError<|MERGE_RESOLUTION|>--- conflicted
+++ resolved
@@ -45,15 +45,8 @@
 from oaklib.interfaces.validator_interface import ValidatorInterface
 from oaklib.resource import OntologyResource
 from oaklib.types import CURIE, SUBSET_CURIE
-<<<<<<< HEAD
-from oaklib.datamodels import obograph
-from oaklib.datamodels.obograph import Edge, Graph, GraphDocument
-from oaklib.datamodels.vocabulary import LABEL_PREDICATE, IS_A, HAS_DBXREF, SCOPE_TO_SYNONYM_PRED_MAP, SEMAPV, SKOS_CLOSE_MATCH
-from pronto import Ontology, LiteralPropertyValue, ResourcePropertyValue, Term
-=======
 
 warnings.filterwarnings("ignore", category=pronto.warnings.SyntaxWarning, module="pronto")
->>>>>>> fdbce472
 
 
 @dataclass
@@ -389,38 +382,24 @@
         t = self._entity(curie)
         if t:
             for x in t.xrefs:
-<<<<<<< HEAD
-                yield sssom.Mapping(subject_id=curie,
-                                    predicate_id=SKOS_CLOSE_MATCH,
-                                    object_id=x.id,
-                                    mapping_justification=SEMAPV.UnspecifiedMatching.value)
-=======
                 yield sssom.Mapping(
                     subject_id=curie,
                     predicate_id=SKOS_CLOSE_MATCH,
                     object_id=x.id,
                     match_type=MatchTypeEnum.Unspecified,
                 )
->>>>>>> fdbce472
         # TODO: use a cache to avoid re-calculating
         for e in self.all_entity_curies():
             t = self._entity(e)
             if t:
                 for x in t.xrefs:
                     if x.id == curie:
-<<<<<<< HEAD
-                        yield sssom.Mapping(subject_id=e,
-                                            predicate_id=SKOS_CLOSE_MATCH,
-                                            object_id=curie,
-                                            mapping_justification=SEMAPV.UnspecifiedMatching.value)
-=======
                         yield sssom.Mapping(
                             subject_id=e,
                             predicate_id=SKOS_CLOSE_MATCH,
                             object_id=curie,
                             match_type=MatchTypeEnum.Unspecified,
                         )
->>>>>>> fdbce472
 
     # ^^^^^^^^^^^^^^^^^^^^^^^^^^^^^^^^^^^
     # Implements: OboGraphInterface
