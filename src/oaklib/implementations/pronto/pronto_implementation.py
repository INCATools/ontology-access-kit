--- conflicted
+++ resolved
@@ -101,11 +101,8 @@
     SummaryStatisticsInterface,
     TaxonConstraintInterface,
     DumperInterface,
-<<<<<<< HEAD
     RustSimilarityInterface,
-=======
     MergeInterface,
->>>>>>> ae9b733b
 ):
     """
     Pronto wraps local-file based ontologies in the following formats:
