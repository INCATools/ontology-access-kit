import logging
import math
import shutil
from abc import ABC
from collections import defaultdict
from dataclasses import dataclass, field
from pathlib import Path
from typing import Any, Dict, Iterable, Iterator, List, Optional, Tuple, Type, Union

import rdflib
import requests
import semsql.builder.builder as semsql_builder
import sssom
from appdirs import user_cache_dir
from kgcl_schema.datamodel import kgcl
from kgcl_schema.datamodel.kgcl import NodeRename
from linkml_runtime import SchemaView
from linkml_runtime.utils.introspection import package_schemaview
from linkml_runtime.utils.metamodelcore import URIorCURIE
from semsql.sqla.semsql import (
    AnnotationPropertyNode,
    ClassNode,
    DeprecatedNode,
    Edge,
    EntailedEdge,
    HasMappingStatement,
    HasSynonymStatement,
    HasTextDefinitionStatement,
    IriNode,
    NamedIndividualNode,
    Node,
    ObjectPropertyNode,
    OntologyNode,
    OwlAxiomAnnotation,
    Prefix,
    RdfsLabelStatement,
    RdfTypeStatement,
    Statements,
)
from sqlalchemy import and_, create_engine, delete, insert, text, update
from sqlalchemy.orm import aliased, sessionmaker

# TODO: move to schemaview
from sssom.sssom_datamodel import MatchTypeEnum

import oaklib.datamodels.ontology_metadata as om
import oaklib.datamodels.validation_datamodel as vdm
from oaklib.datamodels import obograph, ontology_metadata
from oaklib.datamodels.search import SearchConfiguration

# from oaklib import OntologyResource
from oaklib.datamodels.search_datamodel import SearchProperty, SearchTermSyntax
from oaklib.datamodels.vocabulary import (
    ALL_MATCH_PREDICATES,
    DEPRECATED_PREDICATE,
    HAS_DBXREF,
    HAS_EXACT_SYNONYM,
    IN_SUBSET,
    IS_A,
    LABEL_PREDICATE,
    SYNONYM_PREDICATES,
    omd_slots,
)
from oaklib.interfaces import SubsetterInterface
from oaklib.interfaces.basic_ontology_interface import (
    ALIAS_MAP,
    METADATA_MAP,
    PRED_CURIE,
    PREFIX_MAP,
    RELATIONSHIP,
    RELATIONSHIP_MAP,
    BasicOntologyInterface,
)
from oaklib.interfaces.differ_interface import DifferInterface
from oaklib.interfaces.mapping_provider_interface import MappingProviderInterface
from oaklib.interfaces.metadata_interface import MetadataInterface
from oaklib.interfaces.obograph_interface import OboGraphInterface
from oaklib.interfaces.patcher_interface import PatcherInterface
from oaklib.interfaces.relation_graph_interface import RelationGraphInterface
from oaklib.interfaces.search_interface import SearchInterface
from oaklib.interfaces.semsim_interface import SemanticSimilarityInterface
from oaklib.interfaces.validator_interface import ValidatorInterface
from oaklib.types import CURIE, SUBSET_CURIE
from oaklib.utilities.graph.networkx_bridge import transitive_reduction_by_predicate


def _curie_prefix(curie: CURIE) -> Optional[str]:
    if ":" in curie:
        return curie.split(":")[0]
    else:
        return None


def _mapping(m: sssom.Mapping):
    # enhances a mapping with sources
    # TODO: move to sssom utils
    m.subject_source = _curie_prefix(m.subject_id)
    m.object_source = _curie_prefix(m.object_id)
    return m


# https://stackoverflow.com/questions/16694907/download-large-file-in-python-with-requests
def download_file(url: str, local_filename: Path):
    with requests.get(url, stream=True) as r:
        r.raise_for_status()
        with open(local_filename, "wb") as f:
            shutil.copyfileobj(r.raw, f)


def get_range_xsd_type(sv: SchemaView, rng: str) -> Optional[URIorCURIE]:
    t = sv.get_type(rng)
    if t.uri:
        return t.uri
    elif t.typeof:
        return get_range_xsd_type(sv, t.typeof)
    else:
        raise ValueError(f"No xsd type for {rng}")


def regex_to_sql_like(regex: str) -> str:
    """
    convert a regex to a LIKE

    TODO: implement various different DBMS flavors https://stackoverflow.com/questions/20794860/regex-in-sql-to-detect-one-or-more-digit

    :param regex:
    :return:
    """
    for c in r"()[]{}|":
        if c in regex:
            raise NotImplementedError(
                f"Regex engine not implemented for SQL and cannot parse char {c} in {regex}"
            )
    like = regex.replace(".*", "%")
    like = like.replace(".", "_")
    if like.startswith("^"):
        like = like[1:]
    else:
        like = f"%{like}"
    if like.endswith("$"):
        like = like[0:-1]
    else:
        like = f"{like}%"
    logging.info(f"Translated {regex} => {like}")
    return like


@dataclass
class SqlImplementation(
    RelationGraphInterface,
    OboGraphInterface,
    ValidatorInterface,
    SearchInterface,
    SubsetterInterface,
    MappingProviderInterface,
    PatcherInterface,
    SemanticSimilarityInterface,
    MetadataInterface,
    DifferInterface,
    ABC,
):
    """
    A :class:`OntologyInterface` implementation that wraps a SQL Relational Database

    This could be a local file (accessed via SQL Lite) or a local/remote server (e.g PostgreSQL)

    The schema is assumed to follow the `semantic-sql <https://github.com/incatools/semantic-sql>`_ schema

    This uses SQLAlchemy ORM Models:

    - :class:`Statements`
    - :class:`Edge`
    """

    # TODO: use SQLA types
    engine: Any = None
    _session: Any = None
    _connection: Any = None
    _ontology_metadata_model: SchemaView = None
    _prefix_map: PREFIX_MAP = None

    def __post_init__(self):
        if self.engine is None:
            locator = str(self.resource.slug)
            logging.info(f"Locator: {locator}")
            if locator.startswith("obo:"):
                # easter egg feature, to be documented:
                # The selector 'sqlite:obo:ONTOLOGY' will use a pre-generated
                # sqlite db of an OBO ontology after downloading from S3.
                # Note: this can take some time
                db_name = locator.replace("obo:", "") + ".db"
                cache_dir = Path(user_cache_dir("oaklib"))
                cache_dir.mkdir(parents=True, exist_ok=True)
                logging.info(f"Using cache dir: {cache_dir}")
                db_path = cache_dir / db_name
                if not db_path.exists():
                    url = f"https://s3.amazonaws.com/bbop-sqlite/{db_name}"
                    logging.info(f"Downloading from {url} to {db_path}")
                    download_file(url, db_path)
                else:
                    logging.info(f"Using cached db: {db_path}")
                locator = f"sqlite:///{db_path}"
            if locator.endswith(".owl"):
                # this is currently an "Easter Egg" feature. It allows you to specify a locator
                # such as sqlite:/path/to/my.owl
                # then semsql will be invoked to build a sqlite db from this.
                # the same sqlite db will be reused until the timestamp of the owl file changes.
                # the catch is that EITHER the user must have BOTH rdftab and relation-graph installed, OR
                # they should be running through ODK docker
                locator = locator.replace(".owl", ".db").replace("sqlite:", "")
                logging.info(f"Building {locator} using semsql")
                semsql_builder.make(locator)
                locator = f"sqlite:///{locator}"
            else:
                path = Path(locator.replace("sqlite:", "")).absolute()
                locator = f"sqlite:///{path}"
            self.engine = create_engine(locator)

    @property
    def session(self):
        if self._session is None:
            session_cls = sessionmaker(self.engine)
            self._session = session_cls()
        return self._session

    @property
    def connection(self):
        if self._connection is None:
            self._connection = self.engine.connect()
        return self._session

    @property
    def ontology_metadata_model(self):
        if self._ontology_metadata_model is None:
            self._ontology_metadata_model = package_schemaview(ontology_metadata.__name__)
        return self._ontology_metadata_model

    def is_mysql(self):
        # TODO
        return False

    def is_postgres(self):
        # TODO
        return False

    def get_prefix_map(self) -> PREFIX_MAP:
        if self._prefix_map is None:
            self._prefix_map = {row.prefix: row.base for row in self.session.query(Prefix)}
        return self._prefix_map

    def all_entity_curies(self) -> Iterable[CURIE]:
        s = text('SELECT id FROM class_node WHERE id NOT LIKE "\_:%" ESCAPE "\\"')
        for row in self.engine.execute(s):
            yield row["id"]

    def all_obsolete_curies(self) -> Iterable[CURIE]:
        for row in self.session.query(DeprecatedNode):
            yield row.id

    def all_relationships(self) -> Iterable[RELATIONSHIP]:
        for row in self.session.query(Edge):
            yield row.subject, row.predicate, row.object

    def get_label_by_curie(self, curie: CURIE) -> Optional[str]:
        s = text("SELECT value FROM rdfs_label_statement WHERE subject = :curie")
        for row in self.engine.execute(s, curie=curie):
            return row["value"]

    def get_labels_for_curies(self, curies: Iterable[CURIE]) -> Iterable[Tuple[CURIE, str]]:
        for row in self.session.query(RdfsLabelStatement).filter(
            RdfsLabelStatement.subject.in_(tuple(list(curies)))
        ):
            yield row.subject, row.value

    def alias_map_by_curie(self, curie: CURIE) -> ALIAS_MAP:
        m = defaultdict(list)
        m[LABEL_PREDICATE] = [self.get_label_by_curie(curie)]
        for row in self.session.query(HasSynonymStatement).filter(
            HasSynonymStatement.subject == curie
        ):
            m[row.predicate].append(row.value)
        return m

    def get_definition_by_curie(self, curie: CURIE) -> Optional[str]:
        for row in self.session.query(HasTextDefinitionStatement).filter(
            HasTextDefinitionStatement.subject == curie
        ):
            return row.value

    def metadata_map_by_curie(self, curie: CURIE) -> METADATA_MAP:
        m = {"id": curie}
        # subquery = self.session.query(AnnotationPropertyNode.id)
        subquery = self.session.query(RdfTypeStatement.subject).filter(
            RdfTypeStatement.object == "owl:AnnotationProperty"
        )
        q = self.session.query(Statements)
        q = q.filter(Statements.predicate.in_(subquery))
        for row in q.filter(Statements.subject == curie):
            if row.value is not None:
                v = row.value
            elif row.object is not None:
                v = row.object
            else:
                v = None
            if row.predicate in m:
                if not isinstance(m[row.predicate], list):
                    m[row.predicate] = [m[row.predicate]]
                m[row.predicate].append(v)
            else:
                m[row.predicate] = v
        return m

    def all_ontology_curies(self) -> Iterable[CURIE]:
        for row in self.session.query(OntologyNode):
            yield row.id

    def _get_subset_curie(self, curie: str) -> str:
        if "#" in curie:
            return curie.split("#")[-1]
        else:
            return curie

    def _subset_uri_to_curie_map(self) -> Dict[str, CURIE]:
        m = {}
        for row in self.session.query(Statements.object).filter(Statements.predicate == IN_SUBSET):
            uri = row.object
            m[uri] = self._get_subset_curie(row.object)
        return m

    def _subset_curie_to_uri_map(self) -> Dict[CURIE, str]:
        m = {}
        for row in self.session.query(Statements.object, Statements.value).filter(
            Statements.predicate == IN_SUBSET
        ):
            uri = row.object
            if row.object is None:
                logging.warning(f"Subset may be incorrectly encoded as value for {row.value}")
            else:
                m[self._get_subset_curie(row.object)] = uri
        return m

    def all_subset_curies(self) -> Iterable[SUBSET_CURIE]:
        for s in self._subset_curie_to_uri_map().keys():
            yield s

    def curies_by_subset(self, subset: SUBSET_CURIE) -> Iterable[CURIE]:
        sm = self._subset_curie_to_uri_map()
        for row in self.session.query(Statements.subject).filter(
            Statements.predicate == IN_SUBSET, Statements.object == sm[subset]
        ):
            yield self._get_subset_curie(row.subject)

    def _execute(self, stmt):
        self.session.execute(stmt)
        self.session.flush()
        if self.autosave:
            self.save()

    def set_label_for_curie(self, curie: CURIE, label: str) -> bool:
        stmt = (
            update(Statements)
            .where(and_(Statements.subject == curie, Statements.predicate == LABEL_PREDICATE))
            .values(value=label)
        )
        # print(f'{curie} - {label} - {stmt}')
        self._execute(stmt)

    def basic_search(
        self, search_term: str, config: SearchConfiguration = SearchConfiguration()
    ) -> Iterable[CURIE]:
        preds = []
        preds.append(omd_slots.label.curie)
        search_all = SearchProperty(SearchProperty.ANYTHING) in config.properties
        if search_all or SearchProperty(SearchProperty.ALIAS) in config.properties:
            preds += SYNONYM_PREDICATES
        view = Statements

        def make_query(qcol):
            q = self.session.query(view.subject).filter(view.predicate.in_(tuple(preds)))
            if config.syntax == SearchTermSyntax(SearchTermSyntax.STARTS_WITH):
                q = q.filter(qcol.like(f"{search_term}%"))
            elif config.syntax == SearchTermSyntax(SearchTermSyntax.SQL):
                q = q.filter(qcol.like(search_term))
            elif config.syntax == SearchTermSyntax(SearchTermSyntax.REGULAR_EXPRESSION):
                if self.is_mysql():
                    q = q.filter(qcol.op("regex")(search_term))
                elif self.is_postgres():
                    q = q.filter(qcol.op("~")(search_term))
                else:
                    q = q.filter(qcol.like(regex_to_sql_like(search_term)))
            elif config.is_partial:
                q = q.filter(qcol.like(f"%{search_term}%"))
            else:
                q = q.filter(qcol == search_term)
            return q

        q = make_query(view.value)
        for row in q.distinct():
            yield str(row.subject)
        if search_all or SearchProperty(SearchProperty.IDENTIFIER) in config.properties:
            q = make_query(view.subject)
            for row in q.distinct():
                yield str(row.subject)

    def get_outgoing_relationship_map_by_curie(
        self, curie: CURIE, isa_only: bool = False
    ) -> RELATIONSHIP_MAP:
        rmap = defaultdict(list)
        for row in self.session.query(Edge).filter(Edge.subject == curie):
            rmap[row.predicate].append(row.object)
        return rmap

    def get_incoming_relationship_map_by_curie(self, curie: CURIE) -> RELATIONSHIP_MAP:
        rmap = defaultdict(list)
        for row in self.session.query(Edge).filter(Edge.object == curie):
            rmap[row.predicate].append(row.subject)
        return rmap

    def get_simple_mappings_by_curie(self, curie: CURIE) -> Iterable[Tuple[PRED_CURIE, CURIE]]:
        m = defaultdict(list)
        for row in self.session.query(HasMappingStatement).filter(
            HasMappingStatement.subject == curie
        ):
            yield row.predicate, row.value

    def clone(self, resource: Any) -> None:
        print(f"{self.resource.scheme} ==> {resource.scheme}")
        if self.resource.scheme == "sqlite":
            if resource.scheme == "sqlite":
                shutil.copyfile(self.resource.slug, resource.slug)
                new_oi = type(self)(resource)
                return new_oi
        raise NotImplementedError(f"Can only clone sqlite to sqlite")

    def dump(self, path: str = None, syntax: str = None):
        if syntax is None or syntax == "ttl":
            g = rdflib.Graph()
            bnodes = {}

            def tr(n: str, v: str = None, datatype: str = None):
                if n:
                    if n.startswith("_"):
                        if n not in bnodes:
                            bnodes[n] = rdflib.BNode()
                        return bnodes[n]
                    else:
                        return rdflib.URIRef(self.curie_to_uri(n))
                else:
                    lit = rdflib.Literal(v, datatype=datatype)
                    return lit

            for row in self.session.query(Statements):
                s = tr(row.subject)
                p = tr(row.predicate)
                o = tr(row.object, row.value, row.datatype)
                logging.debug(f"Triple {s} {p} {o}")
                g.add((s, p, o))
            logging.info(f"Dumping to {path}")
            g.serialize(path, format=syntax)
        elif syntax == "sqlite":
            raise NotImplementedError
        else:
            raise NotImplementedError

    # ^^^^^^^^^^^^^^^^^^^^^^^^^^^^^^^^^^^
    # Implements: OboGraphInterface
    # ^^^^^^^^^^^^^^^^^^^^^^^^^^^^^^^^^^^

    def node(self, curie: CURIE, strict=False, include_annotations=False) -> obograph.Node:
        meta = obograph.Meta()
        n = obograph.Node(id=curie, meta=meta)
        rows = list(self.session.query(Statements).filter(Statements.subject == curie))
        for row in rows:
            if row.value is not None:
                v = row.value
            elif row.object is not None:
                v = row.object
            else:
                continue
            pred = row.predicate
            if pred == omd_slots.label.curie:
                n.lbl = v
            else:
                if include_annotations:
                    anns = self._axiom_annotations(curie, pred, row.object, row.value)
                else:
                    anns = []
                if pred == omd_slots.definition.curie:
                    meta.definition = obograph.DefinitionPropertyValue(
                        val=v, xrefs=[ann.object for ann in anns]
                    )
        return n

    def _axiom_annotations(
        self, subject: CURIE, predicate: CURIE, object: CURIE, value: Any
    ) -> List[om.Annotation]:
        q = self.session.query(OwlAxiomAnnotation)
        q = q.filter(OwlAxiomAnnotation.subject == subject)
        q = q.filter(OwlAxiomAnnotation.predicate == predicate)
        if object:
            q = q.filter(OwlAxiomAnnotation.object == object)
        if value:
            q = q.filter(OwlAxiomAnnotation.object == value)
        return [om.Annotation(row.annotation_predicate, row.annotation_object) for row in q]

    def ancestors(
        self, start_curies: Union[CURIE, List[CURIE]], predicates: List[PRED_CURIE] = None
    ) -> Iterable[CURIE]:
        q = self.session.query(EntailedEdge)
        if isinstance(start_curies, list):
            q = q.filter(EntailedEdge.subject.in_(tuple(start_curies)))
        else:
            q = q.filter(EntailedEdge.subject == start_curies)
        if predicates is not None:
            q = q.filter(EntailedEdge.predicate.in_(tuple(predicates)))
        logging.debug(f"Ancestors query: {q}")
        for row in q:
            yield row.object

    def descendants(
        self, start_curies: Union[CURIE, List[CURIE]], predicates: List[PRED_CURIE] = None
    ) -> Iterable[CURIE]:
        q = self.session.query(EntailedEdge)
        if isinstance(start_curies, list):
            q = q.filter(EntailedEdge.object.in_(tuple(start_curies)))
        else:
            q = q.filter(EntailedEdge.object == start_curies)
        if predicates is not None:
            q = q.filter(EntailedEdge.predicate.in_(tuple(predicates)))
        for row in q:
            yield row.subject

    # ^^^^^^^^^^^^^^^^^^^^^^^^^^^^^^^^^^^
    # Implements: RelationGraphInterface
    # ^^^^^^^^^^^^^^^^^^^^^^^^^^^^^^^^^^^

    def entailed_relationships_between(self, subject: CURIE, object: CURIE) -> Iterable[PRED_CURIE]:
        preds = []
        for row in (
            self.session.query(EntailedEdge.predicate)
            .filter(EntailedEdge.subject == subject)
            .filter(EntailedEdge.object == object)
        ):
            p = row.predicate
            if p not in preds:
                yield p
            preds.append(p)

    # ^^^^^^^^^^^^^^^^^^^^^^^^^^^^^^^^^^^
    # Implements: MappingsInterface
    # ^^^^^^^^^^^^^^^^^^^^^^^^^^^^^^^^^^^

    def all_sssom_mappings(self, subject_or_object_source: str = None) -> Iterable[sssom.Mapping]:
        predicates = tuple(ALL_MATCH_PREDICATES)
        base_query = self.session.query(Statements).filter(Statements.predicate.in_(predicates))
        for row in base_query:
            v = row.value if row.value is not None else row.object
            # TODO: this check is slow
            if URIorCURIE.is_valid(v):
                if row.subject.startswith("_:"):
                    continue
                mpg = sssom.Mapping(
                    subject_id=row.subject,
                    object_id=v,
                    predicate_id=row.predicate,
                    match_type=MatchTypeEnum.Unspecified,
                )
                _mapping(mpg)
                if subject_or_object_source:
                    # TODO: consider moving to query for efficiency
                    if (
                        mpg.subject_source != subject_or_object_source
                        and mpg.object_source != subject_or_object_source
                    ):
                        continue
                yield mpg
            else:
                if self.strict:
                    raise ValueError(f"not a CURIE: {V}")

    def get_sssom_mappings_by_curie(self, curie: Union[str, CURIE]) -> Iterator[sssom.Mapping]:
        predicates = tuple(ALL_MATCH_PREDICATES)
        base_query = self.session.query(Statements).filter(Statements.predicate.in_(predicates))
        for row in base_query.filter(Statements.subject == curie):
            mpg = sssom.Mapping(
                subject_id=curie,
                object_id=row.value if row.value is not None else row.object,
                predicate_id=row.predicate,
                match_type=MatchTypeEnum.Unspecified,
            )
            yield _mapping(mpg)
        # xrefs are stored as literals
        for row in base_query.filter(Statements.value == curie):
            mpg = sssom.Mapping(
                subject_id=row.subject,
                object_id=curie,
                predicate_id=row.predicate,
                match_type=MatchTypeEnum.Unspecified,
            )
            yield _mapping(mpg)
        # skos mappings are stored as objects
        for row in base_query.filter(Statements.object == curie):
            mpg = sssom.Mapping(
                subject_id=row.subject,
                object_id=curie,
                predicate_id=row.predicate,
                match_type=MatchTypeEnum.Unspecified,
            )
            yield _mapping(mpg)

    # ^^^^^^^^^^^^^^^^^^^^^^^^^^^^^^^^^^^
    # Implements: ValidatorInterface
    # ^^^^^^^^^^^^^^^^^^^^^^^^^^^^^^^^^^^

    def validate(
        self, configuration: vdm.ValidationConfiguration = None
    ) -> Iterable[vdm.ValidationResult]:
        if configuration and configuration.schema_path:
            sv = SchemaView(configuration.schema_path)
            self._ontology_metadata_model = sv
        else:
            sv = self.ontology_metadata_model
        for slot_name in sv.all_slots():
            for r in self._check_slot(slot_name):
                yield r
        for r in self._check_for_unknown_slots():
            yield r

    def _missing_value(
        self, predicate_table: Type, type_table: Type = ClassNode
    ) -> Iterable[CURIE]:
        pred_subq = self.session.query(predicate_table.subject)
        obs_subq = self.session.query(DeprecatedNode.id)
        main_q = self.session.query(type_table).join(IriNode, type_table.id == IriNode.id)
        for row in main_q.filter(type_table.id.not_in(pred_subq)).filter(
            type_table.id.not_in(obs_subq)
        ):
            yield row.id

    def term_curies_without_definitions(self) -> Iterable[CURIE]:
        return self._missing_value(HasTextDefinitionStatement)

    def term_curies_without_labels(self) -> Iterable[CURIE]:
        return self._missing_value(RdfsLabelStatement)

    def _check_for_unknown_slots(self) -> Iterable[vdm.ValidationResult]:
        sv = self.ontology_metadata_model
        preds = [sv.get_uri(s, expand=False) for s in sv.all_slots().values()]
        logging.info(f"Known preds: {len(preds)} -- checking for other uses")
        main_q = (
            self.session.query(Statements)
            .filter(Statements.predicate.not_in(preds))
            .join(IriNode, Statements.subject == IriNode.id)
        )
        try:
            for row in main_q:
                result = vdm.ValidationResult(
                    subject=row.subject,
                    predicate=row.predicate,
                    severity=vdm.SeverityOptions.ERROR,
                    type=vdm.ValidationResultType.ClosedConstraintComponent.meaning,
                    info=f"Unknown pred ({row.predicate}) = {row.object} {row.value}",
                )
                yield result
        except ValueError as e:
            logging.error(f"EXCEPTION: {e}")
            pass

    def _check_slot(
        self, slot_name: str, class_name: str = "Class"
    ) -> Iterable[vdm.ValidationResult]:
        """
        Validates all data with respect to a specific slot

        :param slot_name:
        :param class_name:
        :return:
        """
        sv = self.ontology_metadata_model
        class_cls = sv.get_class(class_name)
        # for efficiency we map directly to table/view names rather
        # than querying over rdf:type; this allows for optimization via view materialization
        if class_name == "Class":
            sqla_cls = ClassNode
        elif class_name == "ObjectProperty":
            sqla_cls = ObjectPropertyNode
        elif class_name == "AnnotationProperty":
            sqla_cls = AnnotationPropertyNode
        elif class_name == "NamedIndividual":
            sqla_cls = NamedIndividualNode
        else:
            raise NotImplementedError(f"cannot handle {class_name}")
        slot = sv.induced_slot(slot_name, class_name)
        if slot.designates_type:
            logging.info(f"Ignoring type designator: {slot_name}")
            return
        logging.info(f"Validating: {slot_name}")
        predicate = sv.get_uri(slot, expand=False)
        is_used = (
            self.session.query(Statements.predicate)
            .filter(Statements.predicate == predicate)
            .first()
            is not None
        )
        pred_subq = self.session.query(Statements.subject).filter(Statements.predicate == predicate)
        obs_subq = self.session.query(DeprecatedNode.id)
        if (slot.required or slot.recommended) and not slot.identifier:
            # MinCardinality == 1
            if slot.required:
                severity = vdm.SeverityOptions.ERROR
            else:
                severity = vdm.SeverityOptions.WARNING
            logging.info(f"MinCard check: Leaving off: {slot_name} is {severity.text}")
            # exclude blank nodes
            main_q = self.session.query(sqla_cls).join(IriNode, sqla_cls.id == IriNode.id)
            main_q = main_q.filter(sqla_cls.id.not_in(pred_subq))
            main_q = main_q.filter(sqla_cls.id.not_in(obs_subq))
            for row in main_q:
                result = vdm.ValidationResult(
                    subject=row.id,
                    predicate=predicate,
                    severity=severity,
                    type=vdm.ValidationResultType.MinCountConstraintComponent.meaning,
                    info=f"Missing slot ({slot_name}) for {row.id}",
                )
                yield result
        if not is_used:
            return
        if slot.deprecated:
            main_q = self.session.query(Statements.subject).filter(
                Statements.predicate == predicate
            )
            main_q = main_q.join(sqla_cls, Statements.subject == sqla_cls.id)
            for row in main_q:
                result = vdm.ValidationResult(
                    subject=row.subject,
                    predicate=predicate,
                    severity=vdm.SeverityOptions.WARNING,
                    type=vdm.ValidationResultType.DeprecatedPropertyComponent.meaning,
                    info=f"Deprecated slot ({slot_name}) for {row.subject}",
                )
                yield result
        if not slot.multivalued:
            # MaxCardinality == 1
            # TODO
            is_object_iri = slot.range in sv.all_classes()
            st1 = aliased(Statements)
            st2 = aliased(Statements)
            main_q = self.session.query(st1.subject).join(st2, st1.subject == st2.subject)
            main_q = main_q.filter(st1.predicate == predicate)
            main_q = main_q.filter(st2.predicate == predicate)
            if is_object_iri:
                main_q = main_q.filter(st1.object != st2.object)
            else:
                main_q = main_q.filter(st1.value != st2.value)
            main_q = main_q.join(sqla_cls, st1.subject == sqla_cls.id)
            for row in main_q:
                result = vdm.ValidationResult(
                    subject=row.subject,
                    predicate=predicate,
                    severity=vdm.SeverityOptions.ERROR,
                    type=vdm.ValidationResultType.MaxCountConstraintComponent.meaning,
                    info=f"Too many vals for {slot_name}",
                )
                yield result
        if slot.range:
            rng = slot.range
            rng_elements = sv.slot_applicable_range_elements(slot)
            # for now we don't handle Union or Any
            if len(rng_elements) < 2:
                logging.info(f"Datatype check: {slot_name} range is {rng_elements}")
                is_object_iri = rng in sv.all_classes()
                if is_object_iri:
                    constr = Statements.object.is_(None)
                else:
                    constr = Statements.value.is_(None)
                main_q = self.session.query(Statements.subject)
                main_q = main_q.join(IriNode, Statements.subject == IriNode.id)
                main_q = main_q.join(sqla_cls, Statements.subject == sqla_cls.id)
                main_q = main_q.filter(Statements.predicate == predicate, constr)
                for row in main_q:
                    result = vdm.ValidationResult(
                        subject=row.subject,
                        predicate=predicate,
                        severity=vdm.SeverityOptions.ERROR,
                        type=vdm.ValidationResultType.DatatypeConstraintComponent.meaning,
                        info=f"Incorrect object type for {slot_name} range = {rng} should_be_iri = {is_object_iri}",
                    )
                    yield result
                if rng in sv.all_types():
                    uri = get_range_xsd_type(sv, rng)
                    # uri = rng_type.uri
                    main_q = self.session.query(Statements.subject)
                    main_q = main_q.join(IriNode, Statements.subject == IriNode.id)
                    main_q = main_q.join(sqla_cls, Statements.subject == sqla_cls.id)
                    main_q = main_q.filter(
                        Statements.predicate == predicate, Statements.datatype != uri
                    )
                    # print(main_q)
                    for row in main_q:
                        result = vdm.ValidationResult(
                            subject=row.subject,
                            predicate=predicate,
                            severity=vdm.SeverityOptions.ERROR,
                            type=vdm.ValidationResultType.DatatypeConstraintComponent.meaning,
                            info=f"Incorrect datatype for {slot_name} expected: {uri} for {rng}",
                        )
                        yield result

    def gap_fill_relationships(
        self, seed_curies: List[CURIE], predicates: List[PRED_CURIE] = None
    ) -> Iterator[RELATIONSHIP]:
        seed_curies = tuple(seed_curies)
        q = self.session.query(EntailedEdge).filter(EntailedEdge.subject.in_(seed_curies))
        q = q.filter(EntailedEdge.object.in_(seed_curies))
        q = q.filter(EntailedEdge.subject != EntailedEdge.object)
        if predicates:
            q = q.filter(EntailedEdge.predicate.in_(tuple(predicates)))
        for row in q:
            if row.subject != row.object:
                e1 = aliased(EntailedEdge)
                e2 = aliased(EntailedEdge)
                q2 = self.session.query(e1, e2)
                q2 = q2.filter(e1.subject == row.subject)
                q2 = q2.filter(e1.object.in_(seed_curies))
                q2 = q2.filter(e1.object == e2.subject)
                q2 = q2.filter(e2.object == row.object)
                q2 = q2.filter(e1.subject != e1.object)
                q2 = q2.filter(e2.subject != e2.object)
                if predicates:
                    q2 = q2.filter(e1.predicate.in_(tuple(predicates)))
                    q2 = q2.filter(e2.predicate.in_(tuple(predicates)))
                redundant = False
                for e1row, e2row in q2:
                    if predicates is None:
                        redundant = True
                    else:
                        if e1row.predicate in predicates:
                            if e2row.predicate in predicates or e2row.predicate == IS_A:
                                redundant = True
                        elif e2row.predicate in predicates:
                            if e1row.predicate == IS_A:
                                redundant = True
                    if redundant:
                        break
                if not redundant:
                    yield row.subject, row.predicate, row.object

    # ^^^^^^^^^^^^^^^^^^^^^^^^^^^^^^^^^^^
    # Implements: SemSim
    # ^^^^^^^^^^^^^^^^^^^^^^^^^^^^^^^^^^^
    def get_information_content(
        self, curie: CURIE, background: CURIE = None, predicates: List[PRED_CURIE] = None
    ):
        num_nodes = self.session.query(Node.id).count()
        q = self.session.query(EntailedEdge.subject)
        q = q.filter(EntailedEdge.object == curie)
        if predicates:
            q = q.filter(EntailedEdge.predicate.in_(predicates))
        num_descs = q.count()
        return -math.log(num_descs / num_nodes) / math.log(2)

    # ^^^^^^^^^^^^^^^^^^^^^^^^^^^^^^^^^^^
    # Implements: PatcherInterface
    # ^^^^^^^^^^^^^^^^^^^^^^^^^^^^^^^^^^^

    def migrate_curies(self, curie_map: Dict[CURIE, CURIE]) -> None:
        # TODO: add an operation for this to KGCL
        for k, v in curie_map.items():
            for cls in [Statements, EntailedEdge]:
                cmd = update(cls).where(cls.subject == k).values(subject=v)
                r = self.session.execute(cmd)
                cmd = update(cls).where(cls.predicate == k).values(predicate=v)
                r = self.session.execute(cmd)
                cmd = update(cls).where(cls.object == k).values(object=v)
                r = self.session.execute(cmd)
        if self.autosave:
            self.save()

    def _set_predicate_value(
        self, subject: CURIE, predicate: PRED_CURIE, value: str, datatype: str
    ):
        stmt = delete(Statements).where(
            and_(Statements.subject == subject, Statements.predicate == predicate)
        )
        self._execute(stmt)
        stmt = insert(Statements).values(
            subject=subject, predicate=predicate, value=value, datatype=datatype
        )
        self._execute(stmt)

    def apply_patch(self, patch: kgcl.Change) -> None:
        if isinstance(patch, kgcl.NodeChange):
            about = patch.about_node
            if isinstance(patch, kgcl.NodeRename):
                self.set_label_for_curie(patch.about_node, patch.new_value)
            elif isinstance(patch, kgcl.NewSynonym):
                # TODO: synonym type
                self._execute(
                    insert(Statements).values(
                        subject=about, predicate=HAS_EXACT_SYNONYM, value=patch.new_value
                    )
                )
            elif isinstance(patch, kgcl.NodeObsoletion):
                self._set_predicate_value(
                    about, DEPRECATED_PREDICATE, value="true", datatype="xsd:string"
                )
            elif isinstance(patch, kgcl.NodeDeletion):
                self._execute(delete(Statements).where(Statements.subject == about))
            elif isinstance(patch, kgcl.NameBecomesSynonym):
                label = self.get_label_by_curie(about)
<<<<<<< HEAD
                self.apply_patch(
                    kgcl.NodeRename(id=f"{path.id}-1", about_node=about, new_value=patch.new_value)
                )
                self.apply_patch(
                    kgcl.NewSynonym(id=f"{path.id}-2", about_node=about, new_value=label)
                )
=======
                self.apply_patch(kgcl.NodeRename(id=f'{patch.id}-1', about_node=about, new_value=patch.new_value))
                self.apply_patch(kgcl.NewSynonym(id=f'{patch.id}-2', about_node=about, new_value=label))
>>>>>>> 66ff052b
            else:
                raise NotImplementedError
        elif isinstance(patch, kgcl.EdgeChange):
            about = patch.about_edge
            if isinstance(patch, kgcl.EdgeCreation):
                self._execute(
                    insert(Statements).values(
                        subject=patch.subject, predicate=patch.predicate, object=patch.object
                    )
                )
                logging.warning(f"entailed_edge is now stale")
            elif isinstance(patch, kgcl.EdgeDeletion):
                self._execute(
                    delete(Statements).where(
                        and_(
                            Statements.subject == patch.subject,
                            Statements.predicate == patch.predicate,
                            Statements.object == patch.object,
                        )
                    )
                )
                logging.warning(f"entailed_edge is now stale")
            elif isinstance(patch, kgcl.NodeMove):
                raise NotImplementedError
                # self._execute(delete(Statements).where(and_(Statements.subject==patch.subject,
                #                                            Statements.predicate==patch.predicate,
                #                                            Statements.object==patch.object)))
                logging.warning(f"entailed_edge is now stale")
            else:
                raise NotImplementedError(f"Cannot handle patches of type {type(patch)}")
        else:
            raise NotImplementedError

    def save(
        self,
    ):
        logging.info(f"Committing and flushing changes")
        self.session.commit()
        self.session.flush()

    # ^^^^^^^^^^^^^^^^^^^^^^^^^^^^^^^^^^^
    # Implements: MetadataInterface
    # ^^^^^^^^^^^^^^^^^^^^^^^^^^^^^^^^^^^

    def statements_with_annotations(self, curie: CURIE) -> Iterable[om.Axiom]:
        m = self.metadata_map_by_curie(curie)
        q = self.session.query(OwlAxiomAnnotation)
        q = q.filter(OwlAxiomAnnotation.subject == curie)
        axiom_by_id = {}
        visited = {}
        for row in q:
            if row.value is not None:
                v = row.value
            elif row.object is not None:
                v = row.object
            else:
                raise ValueError(f"Unexpected null object/value in {row}")
            axiom_id = row.id
            if axiom_id in axiom_by_id:
                ax = axiom_by_id[axiom_id]
            else:
                ax = om.Axiom(
                    annotatedSource=curie, annotatedProperty=row.predicate, annotatedTarget=v
                )
                axiom_by_id[axiom_id] = ax
            v = row.annotation_object
            if v is None:
                v = row.annotation_value
            ax.annotations.append(om.Annotation(predicate=row.annotation_predicate, object=v))
        for ax in axiom_by_id.values():
            visited[(ax.annotatedSource, ax.annotatedProperty, ax.annotatedTarget)] = True
            yield ax
        for k, vs in m.items():
            if not isinstance(vs, list):
                vs = [vs]
            for v in vs:
                if (curie, k, v) not in visited:
                    ax = om.Axiom(annotatedSource=curie, annotatedProperty=k, annotatedTarget=v)
                    yield ax

    # ^^^^^^^^^^^^^^^^^^^^^^^^^^^^^^^^^^^
    # Implements: DifferInterface
    # ^^^^^^^^^^^^^^^^^^^^^^^^^^^^^^^^^^^

    def compare_term_in_two_ontologies(
        self, other_ontology: BasicOntologyInterface, curie: CURIE, other_curie: CURIE = None
    ) -> Any:
        if other_curie is None:
            other_curie = curie
        logging.info(f"Comparing {curie} with {other_curie}")
        if isinstance(other_ontology, SqlImplementation):

            def nullify_subject(row):
                return f"{row.predicate} {row.object} {row.value} {row.datatype} {row.language}"

            this_rows = [
                nullify_subject(row)
                for row in self.session.query(Statements).filter(Statements.subject == curie)
            ]
            other_rows = [
                nullify_subject(row)
                for row in other_ontology.session.query(Statements).filter(
                    Statements.subject == other_curie
                )
            ]
            this_only = set(this_rows).difference(set(other_rows))
            other_only = set(other_rows).difference(set(this_rows))
            return this_only, other_only
        else:
            raise NotImplementedError(
                f"other ontology {other_ontology} must implement SqlInterface"
            )<|MERGE_RESOLUTION|>--- conflicted
+++ resolved
@@ -909,17 +909,12 @@
                 self._execute(delete(Statements).where(Statements.subject == about))
             elif isinstance(patch, kgcl.NameBecomesSynonym):
                 label = self.get_label_by_curie(about)
-<<<<<<< HEAD
                 self.apply_patch(
-                    kgcl.NodeRename(id=f"{path.id}-1", about_node=about, new_value=patch.new_value)
+                    kgcl.NodeRename(id=f"{patch.id}-1", about_node=about, new_value=patch.new_value)
                 )
                 self.apply_patch(
-                    kgcl.NewSynonym(id=f"{path.id}-2", about_node=about, new_value=label)
-                )
-=======
-                self.apply_patch(kgcl.NodeRename(id=f'{patch.id}-1', about_node=about, new_value=patch.new_value))
-                self.apply_patch(kgcl.NewSynonym(id=f'{patch.id}-2', about_node=about, new_value=label))
->>>>>>> 66ff052b
+                    kgcl.NewSynonym(id=f"{patch.id}-2", about_node=about, new_value=label)
+                )
             else:
                 raise NotImplementedError
         elif isinstance(patch, kgcl.EdgeChange):
