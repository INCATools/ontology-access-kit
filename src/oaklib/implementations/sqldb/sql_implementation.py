--- conflicted
+++ resolved
@@ -405,12 +405,7 @@
         logging.info(f"Query: {q}")
         for row in q:
             if row:
-<<<<<<< HEAD
-                if not _is_blank(row.id) and not row.id.startswith("<urn"):
-                    # if not _is_blank(row.id):
-=======
                 if not _is_blank(row.id) and not row.id.startswith("<urn:swrl"):
->>>>>>> 72e3ae94
                     yield row.id
 
     def owl_types(self, entities: Iterable[CURIE]) -> Iterable[Tuple[CURIE, CURIE]]:
