--- conflicted
+++ resolved
@@ -252,11 +252,8 @@
     SummaryStatisticsInterface,
     OwlInterface,
     DumperInterface,
-<<<<<<< HEAD
     RustSimilarityInterface,
-=======
     MergeInterface,
->>>>>>> ae9b733b
 ):
     """
     A :class:`OntologyInterface` implementation that wraps a SQL Relational Database.
