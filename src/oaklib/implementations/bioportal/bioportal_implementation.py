import logging
from dataclasses import dataclass, field
from typing import Any, Dict, Iterable, Iterator, List, Tuple, Union
from urllib.parse import quote

import requests
<<<<<<< HEAD
from oaklib.datamodels.text_annotator import TextAnnotation
from oaklib.datamodels.vocabulary import SEMAPV
from oaklib.interfaces.basic_ontology_interface import PREFIX_MAP, METADATA_MAP
=======
from sssom import Mapping
from sssom.sssom_datamodel import MatchTypeEnum

from oaklib.datamodels.search import SearchConfiguration
from oaklib.datamodels.text_annotator import TextAnnotation, TextAnnotationConfiguration
from oaklib.implementations.bioportal import SEARCH_CONFIG
from oaklib.interfaces.basic_ontology_interface import METADATA_MAP, PREFIX_MAP
>>>>>>> fdbce472
from oaklib.interfaces.mapping_provider_interface import MappingProviderInterface
from oaklib.interfaces.search_interface import SearchInterface
from oaklib.interfaces.text_annotator_interface import TextAnnotatorInterface
from oaklib.types import CURIE, URI
from oaklib.utilities.apikey_manager import get_apikey_value
from oaklib.utilities.rate_limiter import check_limit
<<<<<<< HEAD
from sssom_schema import Mapping
=======
>>>>>>> fdbce472

REST_URL = "http://data.bioontology.org"

ANNOTATION = Dict[str, Any]

# See:
#   https://www.bioontology.org/wiki/BioPortal_Mappings
#   https://github.com/agroportal/project-management/wiki/Mappings
SOURCE_TO_PREDICATE = {
    "CUI": "skos:closeMatch",
    "LOOM": "skos:closeMatch",
    "REST": "skos:relatedMatch",  # maybe??
    "SAME_URI": "skos:exactMatch",
}


@dataclass
class BioportalImplementation(TextAnnotatorInterface, SearchInterface, MappingProviderInterface):
    """
    Implementation over bioportal endpoint

    See `<https://data.bioontology.org/documentation>`_
    """

    bioportal_api_key: str = None
    label_cache: Dict[CURIE, str] = field(default_factory=lambda: {})
    ontology_cache: Dict[URI, str] = field(default_factory=lambda: {})
    focus_ontology: str = None

    def __post_init__(self):
        if self.focus_ontology is None:
            if self.resource:
                self.focus_ontology = self.resource.slug

    def get_prefix_map(self) -> PREFIX_MAP:
        # TODO
        return {}

    @property
    def _base_url(self) -> str:
        return REST_URL

    def load_bioportal_api_key(self, path: str = None) -> None:
        self.bioportal_api_key = get_apikey_value("bioportal")

    def _headers(self) -> dict:
        return {"Authorization": "apikey token=" + self.bioportal_api_key}

    def _bioportal_get(self, *args, raise_for_status=True, **kwargs):
        if self.bioportal_api_key is None:
            self.load_bioportal_api_key()
        check_limit()
        result = requests.get(*args, **kwargs, headers=self._headers())
        if raise_for_status:
            result.raise_for_status()
        # if result.status_code != 200:
        #    raise EnvironmentError
        return result

    def all_ontology_curies(self) -> Iterable[CURIE]:
        include = []
        include_str = ",".join(include)
        params = {"include": include_str}
        r = self._bioportal_get(self._base_url + "/ontologies", params=params)
        results = r.json()
        for result in results:
            logging.debug(result)
            yield result["acronym"]

    def ontology_versions(self, ontology: CURIE) -> Iterable[CURIE]:
        r = self._bioportal_get(self._base_url + f"/ontologies/{ontology.upper()}/submissions")
        r.raise_for_status()
        for result in r.json():
            logging.debug(result)
            yield result["version"]

    def ontology_metadata(self, ontology: CURIE) -> METADATA_MAP:
        # TODO: normalize metadata
        r = self._bioportal_get(
            self._base_url + f"/ontologies/{ontology.upper()}/latest_submission"
        )
        r.raise_for_status()
        m = {}
        submission_url = None
        for k, v in r.json().items():
            if k == "@id":
                k = "submission_uri"
                submission_url = v
            if k == "@type":
                k = "type"
            if isinstance(v, dict) or isinstance(v, list):
                if k == "ontology":
                    if isinstance(v, dict):
                        m["id"] = v["acronym"]
                        m["title"] = v["name"]
            else:
                m[k] = v
        if submission_url:
            print(submission_url)
            r = self._bioportal_get(f"{submission_url}/metrics")
            r.raise_for_status()
            for k, v in r.json().items():
                if isinstance(v, str) or isinstance(v, int) or isinstance(v, float):
                    if not k.startswith("@"):
                        m[k] = v
        return m

    def get_labels_for_curies(self, curies: Iterable[CURIE]) -> Iterable[Tuple[CURIE, str]]:
        label_cache = self.label_cache
        for curie in curies:
            logging.debug(f"LOOKUP: {curie}")
            if curie in label_cache:
                yield curie, label_cache[curie]
            else:
                label = self.get_label_by_curie(curie)
                label_cache[curie] = label
                yield curie, label

    def annotate_text(
        self, text: str, configuration: TextAnnotationConfiguration = None
    ) -> Iterator[TextAnnotation]:
        if configuration is None:
            configuration = TextAnnotationConfiguration()
        logging.info(f"Annotating text: {text}")
        # include =['prefLabel', 'synonym', 'definition', 'semanticType', 'cui']
        include = ["prefLabel", "semanticType", "cui"]
        require_exact_match = True
        include_str = ",".join(include)
        params = {"include": include_str, "require_exact_match": require_exact_match, "text": text}
        if self.resource and self.resource.slug:
            params["ontologies"] = self.resource.slug.upper()
        r = self._bioportal_get(self._base_url + "/annotator", params=params)
        return self._annotator_json_to_results(r.json(), text, configuration)

    def _annotator_json_to_results(
        self, json_list: List[Any], text: str, configuration: TextAnnotationConfiguration = None
    ) -> Iterator[TextAnnotation]:
        seen = {}
        for obj in json_list:
            ac_obj = obj["annotatedClass"]
            for x in obj["annotations"]:
                try:
                    ann = TextAnnotation(
                        subject_start=x["from"],
                        subject_end=x["to"],
                        subject_label=x["text"],
                        object_id=self.uri_to_curie(ac_obj["@id"]),
                        object_label=ac_obj["prefLabel"],
                        object_source=ac_obj["links"]["ontology"],
                        match_type=x["matchType"],
                        # info=str(obj)
                    )
                    if len(text) == ann.subject_end and ann.subject_start == 1:
                        ann.matches_whole_text = True
                    if (
                        configuration
                        and configuration.matches_whole_text
                        and not ann.matches_whole_text
                    ):
                        continue
                    uid = ann.subject_start, ann.subject_end, ann.object_id
                    if uid in seen:
                        logging.debug(f"Skipping duplicative annotation to {ann.object_source}")
                        continue
                    seen[uid] = True
                    yield ann
                except KeyError:
                    # TODO: we should never catch exceptions in this way;
                    # this is temporary until we figure out why sometimes BP payloads
                    # lack some keys such as prefLabel
                    logging.error(f"Missing keys in annotation: {x} in {obj} when parsing {text}")

    # ^^^^^^^^^^^^^^^^^^^^^^^^^^^^^^^^^^^
    # Implements: SearchInterface
    # ^^^^^^^^^^^^^^^^^^^^^^^^^^^^^^^^^^^

    def basic_search(
        self, search_term: str, config: SearchConfiguration = SEARCH_CONFIG
    ) -> Iterable[CURIE]:
        params = {"q": search_term, "include": ["prefLabel"]}
        if self.focus_ontology:
            # Ontology acronyms in BioPortal are always uppercase
            params["ontologies"] = self.focus_ontology.upper()
        r = self._bioportal_get(self._base_url + "/search", params)
        obj = r.json()
        logging.debug(f"Search obj={obj}")
        collection = obj["collection"]
        while len(collection) > 0:
            result = collection[0]
            curie = self.uri_to_curie(result["@id"])
            label = result.get("prefLabel", None)
            self.label_cache[curie] = label
            logging.debug(f"M: {curie} => {label}")
            yield curie
            collection = collection[1:]
            if len(collection) == 0:
                next_page = obj["links"]["nextPage"]
                if next_page:
                    check_limit()
                    r = requests.get(next_page, headers=self._headers())
                    obj = r.json()
                    collection = obj["collection"]

    # ^^^^^^^^^^^^^^^^^^^^^^^^^^^^^^^^^^^
    # Implements: MappingProviderInterface
    # ^^^^^^^^^^^^^^^^^^^^^^^^^^^^^^^^^^^

    def get_sssom_mappings_by_curie(self, id: Union[CURIE, URI]) -> Iterable[Mapping]:
        ontology, class_uri = self._get_ontology_and_uri_from_id(id)
        # This may return lots of duplicate mappings
        # See: https://github.com/ncbo/ontologies_linked_data/issues/117
        quoted_class_uri = quote(class_uri, safe="")
        req_url = f"{self._base_url}/ontologies/{ontology}/classes/{quoted_class_uri}/mappings"
        logging.debug(req_url)
        response = self._bioportal_get(
            req_url, params={"display_context": "false"}, raise_for_status=False
        )
        if response.status_code != requests.codes.ok:
            logging.warn(f"Could not fetch mappings for {id}")
            return []
        body = response.json()
        for result in body:
            yield self.result_to_mapping(result)

    def result_to_mapping(self, result: Dict[str, Any]) -> Mapping:
        subject = result["classes"][0]
        object = result["classes"][1]
        self.add_uri_to_ontology_mapping(subject)
        self.add_uri_to_ontology_mapping(object)
        mapping = Mapping(
<<<<<<< HEAD
            subject_id=subject['@id'],
            predicate_id=SOURCE_TO_PREDICATE[result['source']],
            mapping_justification=SEMAPV.UnspecifiedMatching.value,
            object_id=object['@id'],
            mapping_provider=result['@type'],
            mapping_tool=result['source'],
=======
            subject_id=subject["@id"],
            predicate_id=SOURCE_TO_PREDICATE[result["source"]],
            match_type=MatchTypeEnum.Unspecified,
            object_id=object["@id"],
            mapping_provider=result["@type"],
            mapping_tool=result["source"],
>>>>>>> fdbce472
        )
        return mapping

    def add_uri_to_ontology_mapping(self, ont_class: Dict[str, Any]) -> None:
        ontology_url = ont_class["links"]["ontology"]
        acronym = ontology_url.rsplit("/", 1)[-1]
        self.ontology_cache[ont_class["@id"]] = acronym

    def ancestors(self, uri: URI) -> Iterable[URI]:
        ontology, uri = self._get_ontology_and_uri_from_id(uri)
        quoted_uri = quote(uri, safe="")
        request_url = f"{self._base_url}/ontologies/{ontology}/classes/{quoted_uri}/ancestors"
        logging.debug(request_url)
        response = self._bioportal_get(request_url, params={"display_context": "false"})
        if response.status_code != requests.codes.ok:
            logging.warn(f"Could not fetch ancestors for {uri}")
            return []
        body = response.json()
        for ancestor in body:
            self.add_uri_to_ontology_mapping(ancestor)
            yield ancestor["@id"]

    def _get_ontology_and_uri_from_id(self, id: Union[CURIE, URI]) -> Tuple[str, URI]:
        if id in self.ontology_cache:
            ontology = self.ontology_cache[id]
            uri = id
        else:
            ontology = id.split(":", 1)[0]
            uri = self.curie_to_uri(id)
        return ontology, uri<|MERGE_RESOLUTION|>--- conflicted
+++ resolved
@@ -4,11 +4,6 @@
 from urllib.parse import quote
 
 import requests
-<<<<<<< HEAD
-from oaklib.datamodels.text_annotator import TextAnnotation
-from oaklib.datamodels.vocabulary import SEMAPV
-from oaklib.interfaces.basic_ontology_interface import PREFIX_MAP, METADATA_MAP
-=======
 from sssom import Mapping
 from sssom.sssom_datamodel import MatchTypeEnum
 
@@ -16,17 +11,13 @@
 from oaklib.datamodels.text_annotator import TextAnnotation, TextAnnotationConfiguration
 from oaklib.implementations.bioportal import SEARCH_CONFIG
 from oaklib.interfaces.basic_ontology_interface import METADATA_MAP, PREFIX_MAP
->>>>>>> fdbce472
 from oaklib.interfaces.mapping_provider_interface import MappingProviderInterface
 from oaklib.interfaces.search_interface import SearchInterface
 from oaklib.interfaces.text_annotator_interface import TextAnnotatorInterface
 from oaklib.types import CURIE, URI
 from oaklib.utilities.apikey_manager import get_apikey_value
 from oaklib.utilities.rate_limiter import check_limit
-<<<<<<< HEAD
 from sssom_schema import Mapping
-=======
->>>>>>> fdbce472
 
 REST_URL = "http://data.bioontology.org"
 
@@ -257,21 +248,12 @@
         self.add_uri_to_ontology_mapping(subject)
         self.add_uri_to_ontology_mapping(object)
         mapping = Mapping(
-<<<<<<< HEAD
-            subject_id=subject['@id'],
-            predicate_id=SOURCE_TO_PREDICATE[result['source']],
-            mapping_justification=SEMAPV.UnspecifiedMatching.value,
-            object_id=object['@id'],
-            mapping_provider=result['@type'],
-            mapping_tool=result['source'],
-=======
             subject_id=subject["@id"],
             predicate_id=SOURCE_TO_PREDICATE[result["source"]],
             match_type=MatchTypeEnum.Unspecified,
             object_id=object["@id"],
             mapping_provider=result["@type"],
             mapping_tool=result["source"],
->>>>>>> fdbce472
         )
         return mapping
 
