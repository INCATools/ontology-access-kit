--- conflicted
+++ resolved
@@ -3,14 +3,6 @@
 from abc import ABC
 from dataclasses import dataclass
 from enum import Enum
-<<<<<<< HEAD
-from typing import Dict, Iterable, List, Optional, Tuple
-
-# TODO: add funowl to dependencies
-from funowl import Axiom, Class, EquivalentClasses, Ontology, SubClassOf
-from rdflib import Graph
-
-=======
 from typing import Dict, List, Tuple, Iterable, Optional, Type, Any, Union, Callable
 
 # TODO: add funowl to dependencies
@@ -18,7 +10,6 @@
 from funowl import Ontology, Axiom, Class, SubClassOf, EquivalentClasses, Annotatable, IRI, ClassExpression, \
     ObjectIntersectionOf, DisjointClasses, ObjectUnionOf, ObjectSomeValuesFrom, ObjectPropertyExpression, \
     ObjectAllValuesFrom, ObjectProperty, Literal, AnnotationAxiom, AnnotationAssertion
->>>>>>> 66ff052b
 from oaklib.interfaces.basic_ontology_interface import BasicOntologyInterface
 from oaklib.types import CURIE, LABEL, URI
 
@@ -38,8 +29,6 @@
     implements_profiles: List[OwlProfile] = None
 
 
-<<<<<<< HEAD
-=======
 @dataclass
 class AxiomFilter:
     type: Optional[Type[Axiom]] = None
@@ -60,7 +49,6 @@
             self.type = axiom_type
 
 
->>>>>>> 66ff052b
 class OwlInterface(BasicOntologyInterface, ABC):
     """
     presents ontology as an OWL ontology using an OWL datamodel
@@ -81,26 +69,21 @@
     def axioms(self, reasoner: Optional[ReasonerConfiguration] = None) -> Iterable[Axiom]:
         raise NotImplementedError
 
-<<<<<<< HEAD
+    def filter_axioms(self, conditions: AxiomFilter, reasoner: Optional[ReasonerConfiguration] = None) -> Iterable[Axiom]:
+        if reasoner is not None:
+            raise ValueError
+        for axiom in self.axioms(reasoner=reasoner):
+            if self._axiom_matches(axiom, conditions):
+                yield axiom
+
+    def set_axioms(self, axioms: List[Axiom]) -> None:
+        raise NotImplementedError        
     def subclass_axioms(
         self,
         subclass: CURIE = None,
         superclass: CURIE = None,
         reasoner: Optional[ReasonerConfiguration] = None,
     ) -> Iterable[SubClassOf]:
-=======
-    def filter_axioms(self, conditions: AxiomFilter, reasoner: Optional[ReasonerConfiguration] = None) -> Iterable[Axiom]:
-        if reasoner is not None:
-            raise ValueError
-        for axiom in self.axioms(reasoner=reasoner):
-            if self._axiom_matches(axiom, conditions):
-                yield axiom
-
-    def set_axioms(self, axioms: List[Axiom]) -> None:
-        raise NotImplementedError
-
-    def subclass_axioms(self, subclass: CURIE = None, superclass: CURIE = None, reasoner: Optional[ReasonerConfiguration] = None) -> Iterable[SubClassOf]:
->>>>>>> 66ff052b
         """
         Gets all SubClassOf axioms matching criterion
 
@@ -127,16 +110,12 @@
                         continue
                 yield axiom
 
-<<<<<<< HEAD
     def equivalence_axioms(
         self,
         about: CURIE = None,
         references: CURIE = None,
         reasoner: Optional[ReasonerConfiguration] = None,
-    ):
-        raise NotImplementedError
-=======
-    def equivalence_axioms(self, about: CURIE = None, references: CURIE = None, reasoner: Optional[ReasonerConfiguration] = None) -> Iterable[EquivalentClasses]:
+    ) -> Iterable[EquivalentClasses]:
         """
         All EquivalentClasses axioms matching criteria
 
@@ -171,7 +150,6 @@
                     if not self._entity_matches(axiom.value, value):
                         continue
                 yield axiom
->>>>>>> 66ff052b
 
     def owl_classes(self) -> Iterable[Class]:
         raise NotImplementedError
@@ -189,9 +167,6 @@
         raise NotImplementedError
 
     def reasoner_configurations(self) -> List[ReasonerConfiguration]:
-<<<<<<< HEAD
-        raise NotImplementedError
-=======
         """
         Lists all available reasoner configurations
 
@@ -295,4 +270,3 @@
 
     def _axiom_is_about_curies(self, axiom: Axiom) -> List[CURIE]:
         return [self.entity_iri_to_curie(e) for e in self.axiom_is_about(axiom)]
->>>>>>> 66ff052b
