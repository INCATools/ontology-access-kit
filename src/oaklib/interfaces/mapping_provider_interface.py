--- conflicted
+++ resolved
@@ -2,14 +2,9 @@
 from abc import ABC
 from typing import Iterable
 
-<<<<<<< HEAD
-from oaklib.interfaces.basic_ontology_interface import BasicOntologyInterface
-import sssom_schema as sssom
-=======
 import sssom
 
 from oaklib.interfaces.basic_ontology_interface import BasicOntologyInterface
->>>>>>> fdbce472
 from oaklib.types import CURIE
 
 
