--- conflicted
+++ resolved
@@ -15,13 +15,10 @@
     OWL_THING,
 )
 from oaklib.interfaces.ontology_interface import OntologyInterface
-<<<<<<< HEAD
 from oaklib.types import CURIE, PRED_CURIE, SUBSET_CURIE, URI
 from oaklib.utilities.basic_utils import get_curie_prefix, get_obo_prefix_map
-=======
 from oaklib.types import CATEGORY_CURIE, CURIE, PRED_CURIE, SUBSET_CURIE, URI
 from oaklib.utilities.basic_utils import get_curie_prefix
->>>>>>> b3c58b24
 
 NC_NAME = str
 PREFIX_MAP = Mapping[NC_NAME, URI]
