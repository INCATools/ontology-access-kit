--- conflicted
+++ resolved
@@ -2728,11 +2728,7 @@
     output: TextIO,
 ):
     """
-<<<<<<< HEAD
-    Calculate similarity between a pair of termset profiles
-=======
-    Termset similarity.
->>>>>>> 72e3ae94
+    Calculate similarity between a pair of termset profiles.
 
     This calculates a similarity matrix for two sets of terms.
 
