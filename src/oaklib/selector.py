import gzip
import io
import logging
import os
from pathlib import Path
from typing import Optional, Type, Union

import requests
from deprecation import deprecated
from linkml_runtime.loaders import yaml_loader

from oaklib import BasicOntologyInterface
from oaklib import datamodels as datamodels_package
from oaklib.datamodels.input_specification import InputSpecification
from oaklib.implementations.funowl.funowl_implementation import FunOwlImplementation
from oaklib.interfaces import OntologyInterface
from oaklib.interfaces.association_provider_interface import (
    AssociationProviderInterface,
)
from oaklib.parsers.association_parser_factory import get_association_parser
from oaklib.resource import OntologyResource

RDF_SUFFIX_TO_FORMAT = {
    "ttl": "turtle",
    "nt": "ntriples",
    "rdf": "turtle",
    "jsonld": "json-ld",
    "json-ld": "json-ld",
    "xml": "xml",
    "n3": "n3",
}


ASSOCIATION_REGISTRY = {
    "hpoa": ([], "hpoa", "http://purl.obolibrary.org/obo/hp/hpoa/phenotype.hpoa", False),
    "hpoa_g2p": (
        [],
        "hpoa_g2p",
        "http://purl.obolibrary.org/obo/hp/hpoa/genes_to_phenotype.txt",
        False,
    ),
    "gaf": (["group"], "gaf", "http://current.geneontology.org/annotations/{group}.gaf.gz", True),
}


def get_adapter(
    descriptor: Union[str, Path, InputSpecification], format: str = None
) -> BasicOntologyInterface:
    """
    Gets an adapter (implementation) for a given descriptor.

    OAK allows for multiple different *adapters* (aka *implementations*);
    for example, :ref:`SQLImplementation` and :ref:`BioPortalImplementation`.

    This function allows you to get an adapter for a given descriptor.
    A descriptor combines a *scheme* followed by a colon symbol, and then
    optionally additional information that specifies how to access a particular
    resource or ontology within that scheme.

    Example:

    .. packages :: python

        >>> from oaklib import get_adapter
        >>>
        >>> ## Use the simpleobo adapter to read a local OBO file:
        >>> adapter = get_adapter('simpleobo:tests/input/go-nucleus.obo')
        >>> print(adapter.label("GO:0005634"))
        nucleus
        >>> ## Use the ubergraph adapter, querying within GO
        >>> adapter = get_adapter('ubergraph:go')
        >>> print(adapter.label("GO:0005634"))
        nucleus
        >>> ## Use the ubergraph adapter, querying within all
        >>> adapter = get_adapter('ubergraph:')
        >>> print(adapter.label("GO:0005634"))
        nucleus

    If you omit the scheme then OAK will try to guess the scheme based on the
    suffix of the descriptor

    .. packages :: python

        >>> from oaklib import get_adapter
        >>> ## Use an adapter that is able to read OBO Format:
        >>> ## (currently defaults to pronot)
        >>> adapter = get_adapter('tests/input/go-nucleus.obo')
        >>> print(adapter.label("GO:0005634"))
        nucleus
        >>> ## Use an adapter that is able to read SQLIte:
        >>> adapter = get_adapter('tests/input/go-nucleus.obo')
        >>> print(adapter.label("GO:0005634"))
        nucleus

    :param descriptor:
    :param format:
    :return:
    """
    if isinstance(descriptor, InputSpecification):
        return _get_adapter_from_specification(descriptor)
    if isinstance(descriptor, Path):
        descriptor = str(descriptor)
    if descriptor.endswith(".yaml"):
        input_specification = yaml_loader.load(open(descriptor), InputSpecification)
        return get_adapter(input_specification)
    res = get_resource_from_shorthand(descriptor, format)
    return res.implementation_class(res)


def _get_adapter_from_specification(
    input_specification: InputSpecification,
) -> BasicOntologyInterface:
    """
    Gets an adapter (implementation) for a given input specification.

    :param input_specification:
    :return:
    """
    if not input_specification.ontology_resources:
        raise ValueError("No ontology resources specified")
    if len(input_specification.ontology_resources) == 1:
        r = list(input_specification.ontology_resources.values())[0]
        adapter = get_adapter(r.selector)
    else:
        from oaklib.implementations import AggregatorImplementation

        adapter = AggregatorImplementation(
            implementations=[
                get_adapter(r.selector) for r in input_specification.ontology_resources.values()
            ]
        )
    if input_specification.association_resources:
        if not isinstance(adapter, AssociationProviderInterface):
            raise ValueError(f"Adapter {adapter} does not support associations")
        for r in input_specification.association_resources.values():
            add_associations(adapter, r.selector, r.format)
    return adapter


def add_associations(
    adapter: AssociationProviderInterface, descriptor: str, format: str = None
) -> None:
    """
    Adds associations to an adapter.

    :param adapter:
    :param descriptor:
    :param format:
    :return:
    """
    # TODO: do more robust windows check
    if ":" in descriptor and not descriptor.startswith("file:") and not descriptor[1] == ":":
        scheme, path = descriptor.split(":", 1)
        if scheme not in ASSOCIATION_REGISTRY:
            raise ValueError(f"Unknown association scheme: {scheme}")
        entry = ASSOCIATION_REGISTRY[scheme]
        params, format, url_template, compressed = entry
        if params:
            param_vals = dict(zip(params, path.split("//")))
        else:
            param_vals = {}
        url = url_template.format(**param_vals)
        # TODO: add option to cache using pystow
        if compressed:
            file = file_from_gzip_url(url)
        else:
            file = file_from_url(url)
        association_parser = get_association_parser(format)
        logging.info(f"Adding associations from {path}")
        assocs = association_parser.parse(file)
        adapter.add_associations(assocs)
        return
    if not format:
        format = descriptor.split(".")[-1]
    association_parser = get_association_parser(format)
    path = descriptor
    with open(path) as file:
        logging.info(f"Adding associations from {path}")
        assocs = association_parser.parse(file)
        adapter.add_associations(assocs)


def file_from_gzip_url(url, is_compressed=False):
    with requests.get(url, stream=True) as response:
        response.raise_for_status()  # Raise an exception if the response contains an HTTP error status code
        # Wrap the response's raw stream in a binary file-like object
        binary_file_like_object = io.BytesIO(response.raw.read())

        # Uncompress the gzipped binary file-like object using gzip
        return gzip.open(binary_file_like_object, "rt")


def file_from_url(url):
    response = requests.get(url)
    response.raise_for_status()  # Raise an exception if the response contains an HTTP error status code
    # Create a file-like object using the response content
    file_like_object = io.StringIO(response.text)
    return file_like_object


@deprecated("Use get_adapter instead")
def get_implementation_from_shorthand(
    descriptor: str, format: str = None
) -> BasicOntologyInterface:
    """
    Gets an adapter (implementation) for a given descriptor.

    .. warning ::

       this is an alias for `get_adapter` - use this instead,
       get_implementation_from_shorthand will be deprecated in future.

    :param descriptor:
    :param format:
    :return:
    """
    return get_adapter(descriptor, format)


def get_implementation_class_from_scheme(scheme: str) -> Type[OntologyInterface]:
    """
    Given a selector schema (e.g. sqlite, ubergraph, pronto, etc.) return the adapter class.

    :param scheme:
    :return: adapter (implementation) class that implements the OntologyInterface
    """
    if scheme == "http" or scheme == "https":
        raise NotImplementedError("Web requests not implemented yet")
    else:
        # return SCHEME_DICT[scheme]
        from oaklib.implementations import get_implementation_resolver

        return get_implementation_resolver().lookup(scheme)


def get_resource_imp_class_from_suffix_descriptor(
    suffix: str, resource: OntologyResource, descriptor: str
):
    from oaklib.implementations import (  # SimpleOboImplementation,
        ProntoImplementation,
        SparqlImplementation,
        SqlImplementation,
    )

    if suffix == "db" or (resource.format and resource.format == "sqlite"):
        impl_class = SqlImplementation
        resource.slug = f"sqlite:///{Path(descriptor).absolute()}"
    elif resource.format and resource.format in RDF_SUFFIX_TO_FORMAT.values():
        impl_class = SparqlImplementation
    elif suffix in RDF_SUFFIX_TO_FORMAT:
        impl_class = SparqlImplementation
        resource.format = RDF_SUFFIX_TO_FORMAT[suffix]
    elif suffix == "owl":
        impl_class = SparqlImplementation
        resource.format = "xml"
        logging.warning("Using rdflib rdf/xml parser; this behavior may change in future")
    elif suffix == "ofn":
        impl_class = FunOwlImplementation
    # elif suffix == "obo":
    #     impl_class = SimpleOboImplementation
    else:
        resource.local = True
        impl_class = ProntoImplementation

    return impl_class, resource


def get_resource_from_shorthand(
    descriptor: str, format: str = None, import_depth: Optional[int] = None
) -> OntologyResource:
    """
    Maps from a shorthand descriptor to an OntologyResource.

    :param descriptor:
    :param format: file format/syntax, e.g obo, turtle
    :param import_depth: maximum import depth to traverse
    :return:
    """
    from oaklib.implementations import (
        LovImplementation,
        ProntoImplementation,
        SparqlImplementation,
    )

    resource = OntologyResource(format=format)
    resource.import_depth = import_depth
    resource.slug = descriptor
    impl_class: Optional[Type[OntologyInterface]] = None
<<<<<<< HEAD
    if descriptor:
        # Pre-processing
        if descriptor.startswith("datamodel:"):
            # introspect the internal OAK datamodel.
            # the oak data models are intended for programmatic use, but the documentation
            # is also exposed as a pseudo-ontology by default.
            # this allows us to do things such as use the OAK CLI to find all classes
            # or fields in a data model, see their hierarchy, etc
            # this is currently an advanced/experimental feature, if useful
            # it should be exposed in user-facing sphinx docs.
            descriptor = descriptor.replace("datamodel:", "")
            dm_path = Path(datamodels_package.__file__)
            descriptor = f"{dm_path/descriptor}.owl.ttl"
            logging.info(f"Introspecting datamodel from {descriptor}")
            resource.slug = descriptor

        # Prevent the driveletter from being interpreted as scheme on Windows.
        if ":" in descriptor and not Path(descriptor).is_file():
            toks = descriptor.split(":")
            scheme = toks[0]
            resource.scheme = scheme
            rest = ":".join(toks[1:])
            if not rest:
                rest = None
=======
    if not descriptor:
        raise ValueError("No descriptor provided")
    # Pre-processing
    if descriptor.startswith("datamodel:"):
        # introspect the internal OAK datamodel.
        # the oak data models are intended for programmatic use, but the documentation
        # is also exposed as a pseudo-ontology by default.
        # this allows us to do things such as use the OAK CLI to find all classes
        # or fields in a data model, see their hierarchy, etc
        # this is currently an advanced/experimental feature, if useful
        # it should be exposed in user-facing sphinx docs.
        descriptor = descriptor.replace("datamodel:", "")
        dm_path = os.path.dirname(datamodels_package.__file__)
        descriptor = f"{Path(dm_path)/descriptor}.owl.ttl"
        logging.info(f"Introspecting datamodel from {descriptor}")
        resource.slug = descriptor

    # Prevent the driveletter from being interpreted as scheme on Windows.
    if ":" in descriptor and not os.path.exists(descriptor):
        toks = descriptor.split(":")
        scheme = toks[0]
        resource.scheme = scheme
        rest = ":".join(toks[1:])
        if not rest:
            rest = None
        resource.slug = rest
        # Get impl_class based on scheme.
        impl_class = get_implementation_class_from_scheme(scheme)

        if impl_class == LovImplementation:
            logging.warning("lov scheme may become plugin in future")
        elif impl_class == SparqlImplementation:
            resource.url = rest
            resource.slug = None
        elif impl_class == ProntoImplementation:
            if resource.slug and resource.slug.endswith(".obo"):
                resource.format = "obo"
            if scheme == "prontolib":
                resource.local = False
            else:
                resource.local = True
>>>>>>> 600fcf69
            resource.slug = rest
        elif not impl_class:
            raise ValueError(f"Scheme {scheme} not known")
    else:
        logging.info(f"No schema: assuming file path {descriptor}")
        suffix = descriptor.split(".")[-1]
        impl_class, resource = get_resource_imp_class_from_suffix_descriptor(
            suffix, resource, descriptor
        )

    resource.implementation_class = impl_class
    return resource<|MERGE_RESOLUTION|>--- conflicted
+++ resolved
@@ -286,32 +286,7 @@
     resource.import_depth = import_depth
     resource.slug = descriptor
     impl_class: Optional[Type[OntologyInterface]] = None
-<<<<<<< HEAD
-    if descriptor:
-        # Pre-processing
-        if descriptor.startswith("datamodel:"):
-            # introspect the internal OAK datamodel.
-            # the oak data models are intended for programmatic use, but the documentation
-            # is also exposed as a pseudo-ontology by default.
-            # this allows us to do things such as use the OAK CLI to find all classes
-            # or fields in a data model, see their hierarchy, etc
-            # this is currently an advanced/experimental feature, if useful
-            # it should be exposed in user-facing sphinx docs.
-            descriptor = descriptor.replace("datamodel:", "")
-            dm_path = Path(datamodels_package.__file__)
-            descriptor = f"{dm_path/descriptor}.owl.ttl"
-            logging.info(f"Introspecting datamodel from {descriptor}")
-            resource.slug = descriptor
-
-        # Prevent the driveletter from being interpreted as scheme on Windows.
-        if ":" in descriptor and not Path(descriptor).is_file():
-            toks = descriptor.split(":")
-            scheme = toks[0]
-            resource.scheme = scheme
-            rest = ":".join(toks[1:])
-            if not rest:
-                rest = None
-=======
+
     if not descriptor:
         raise ValueError("No descriptor provided")
     # Pre-processing
@@ -353,7 +328,7 @@
                 resource.local = False
             else:
                 resource.local = True
->>>>>>> 600fcf69
+
             resource.slug = rest
         elif not impl_class:
             raise ValueError(f"Scheme {scheme} not known")
