@prefix IAO: <http://purl.obolibrary.org/obo/IAO_> .
@prefix linkml: <https://w3id.org/linkml/> .
@prefix owl: <http://www.w3.org/2002/07/owl#> .
@prefix rdfs: <http://www.w3.org/2000/01/rdf-schema#> .
@prefix sim: <https://w3id.org/linkml/similarity/> .
@prefix skos: <http://www.w3.org/2004/02/skos/core#> .
@prefix sssom: <http://w3id.org/sssom/> .
@prefix xsd: <http://www.w3.org/2001/XMLSchema#> .

sim:TermSetPairwiseSimilarity a owl:Class ;
    rdfs:label "TermSetPairwiseSimilarity" ;
    rdfs:subClassOf [ a owl:Restriction ;
<<<<<<< HEAD
            owl:allValuesFrom sim:TermInfo ;
            owl:onProperty sim:object_termset ],
        [ a owl:Restriction ;
            owl:allValuesFrom sim:BestMatch ;
            owl:onProperty sim:subject_best_matches ],
        [ a owl:Restriction ;
            owl:maxQualifiedCardinality 1 ;
            owl:onDataRange xsd:float ;
            owl:onProperty sim:average_score ],
=======
            owl:maxQualifiedCardinality 1 ;
            owl:onDataRange xsd:float ;
            owl:onProperty sim:best_score ],
>>>>>>> f7b8819e
        [ a owl:Restriction ;
            owl:maxQualifiedCardinality 1 ;
            owl:onDataRange xsd:anyURI ;
            owl:onProperty sim:metric ],
        [ a owl:Restriction ;
            owl:allValuesFrom sim:BestMatch ;
            owl:onProperty sim:object_best_matches ],
        [ a owl:Restriction ;
            owl:allValuesFrom sim:TermInfo ;
            owl:onProperty sim:subject_termset ],
        [ a owl:Restriction ;
<<<<<<< HEAD
            owl:maxQualifiedCardinality 1 ;
            owl:onDataRange xsd:float ;
            owl:onProperty sim:best_score ],
=======
            owl:allValuesFrom sim:TermInfo ;
            owl:onProperty sim:object_termset ],
        [ a owl:Restriction ;
            owl:allValuesFrom sim:BestMatch ;
            owl:onProperty sim:object_best_matches ],
        [ a owl:Restriction ;
            owl:allValuesFrom sim:BestMatch ;
            owl:onProperty sim:subject_best_matches ],
        [ a owl:Restriction ;
            owl:maxQualifiedCardinality 1 ;
            owl:onDataRange xsd:float ;
            owl:onProperty sim:average_score ],
>>>>>>> f7b8819e
        sim:PairwiseSimilarity ;
    skos:definition "A simple pairwise similarity between two sets of concepts/terms" .

sim:intersection_count a owl:DatatypeProperty ;
    rdfs:label "intersection_count" ;
    rdfs:range xsd:integer ;
    rdfs:subPropertyOf sim:score .

sim:overlap_coefficient a owl:DatatypeProperty ;
    rdfs:label "overlap_coefficient" ;
    rdfs:range xsd:float ;
    rdfs:subPropertyOf sim:score .

sim:subsumed_by_score a owl:DatatypeProperty ;
    rdfs:label "subsumed_by_score" ;
    rdfs:range xsd:float ;
    rdfs:subPropertyOf sim:score .

sim:subsumes_score a owl:DatatypeProperty ;
    rdfs:label "subsumes_score" ;
    rdfs:range xsd:float ;
    rdfs:subPropertyOf sim:score .

sim:union_count a owl:DatatypeProperty ;
    rdfs:label "union_count" ;
    rdfs:range xsd:integer ;
    rdfs:subPropertyOf sim:score .

<https://w3id.org/oak/similarity.owl.ttl> a owl:Ontology ;
    rdfs:label "similarity" ;
    IAO:0000700 sim:BestMatch,
        sim:PairwiseSimilarity,
        sim:TermInfo ;
    linkml:id "https://w3id.org/oak/similarity" ;
    linkml:imports "linkml:types" .

sim:ancestor_id a owl:DatatypeProperty ;
    rdfs:label "ancestor_id" ;
    rdfs:range xsd:anyURI ;
    skos:definition "the most recent common ancestor of the two compared entities. If there are multiple MRCAs then the most informative one is selected" .

sim:ancestor_information_content a owl:DatatypeProperty ;
    rdfs:label "ancestor_information_content" ;
    rdfs:range xsd:float ;
    rdfs:subPropertyOf sim:information_content ;
    skos:definition "The IC of the object" .

sim:ancestor_label a owl:DatatypeProperty ;
    rdfs:label "ancestor_label" ;
    rdfs:range xsd:string ;
    skos:definition "the name or label of the ancestor concept" .

sim:ancestor_source a owl:DatatypeProperty ;
    rdfs:label "ancestor_source" ;
    rdfs:range xsd:string .

sim:average_score a owl:DatatypeProperty ;
    rdfs:label "average_score" ;
    rdfs:range xsd:float .

sim:best_score a owl:DatatypeProperty ;
    rdfs:label "best_score" ;
    rdfs:range xsd:float .

sim:cosine_similarity a owl:DatatypeProperty ;
    rdfs:label "cosine_similarity" ;
    rdfs:range xsd:float ;
    rdfs:subPropertyOf sim:score ;
    skos:definition "the dot product of two node embeddings divided by the product of their lengths" .

sim:dice_similarity a owl:DatatypeProperty ;
    rdfs:label "dice_similarity" ;
    rdfs:range xsd:float ;
    rdfs:subPropertyOf sim:score .

sim:id a owl:DatatypeProperty ;
    rdfs:label "id" ;
    rdfs:range xsd:string .

sim:jaccard_similarity a owl:DatatypeProperty ;
    rdfs:label "jaccard_similarity" ;
    rdfs:range xsd:float ;
    rdfs:subPropertyOf sim:score ;
    skos:definition "The number of concepts in the intersection divided by the number in the union" .

sim:match_source a owl:DatatypeProperty ;
    rdfs:label "match_source" ;
    rdfs:range xsd:string .

sim:match_source_label a owl:DatatypeProperty ;
    rdfs:label "match_source_label" ;
    rdfs:range xsd:string .

sim:match_subsumer a owl:DatatypeProperty ;
    rdfs:label "match_subsumer" ;
    rdfs:range xsd:anyURI .

sim:match_subsumer_label a owl:DatatypeProperty ;
    rdfs:label "match_subsumer_label" ;
    rdfs:range xsd:string .

sim:match_target a owl:DatatypeProperty ;
    rdfs:label "match_target" ;
    rdfs:range xsd:string ;
    skos:definition "the entity matches" .

sim:match_target_label a owl:DatatypeProperty ;
    rdfs:label "match_target_label" ;
    rdfs:range xsd:string .

sim:metric a owl:DatatypeProperty ;
    rdfs:label "metric" ;
    rdfs:range xsd:anyURI .

sim:object_best_matches a owl:ObjectProperty ;
    rdfs:label "object_best_matches" ;
    rdfs:range sim:BestMatch .

sim:object_information_content a owl:DatatypeProperty ;
    rdfs:label "object_information_content" ;
    rdfs:range xsd:float ;
    rdfs:subPropertyOf sim:information_content ;
    skos:definition "The IC of the object" .

sim:object_termset a owl:ObjectProperty ;
    rdfs:label "object_termset" ;
    rdfs:range sim:TermInfo .

sim:phenodigm_score a owl:DatatypeProperty ;
    rdfs:label "phenodigm_score" ;
    rdfs:range xsd:float ;
    rdfs:subPropertyOf sim:score ;
    skos:definition "the geometric mean of the jaccard similarity and the information content" .

sim:similarity a owl:ObjectProperty ;
    rdfs:label "similarity" ;
    rdfs:range sim:TermPairwiseSimilarity .

sim:subject_best_matches a owl:ObjectProperty ;
    rdfs:label "subject_best_matches" ;
    rdfs:range sim:BestMatch .

sim:subject_information_content a owl:DatatypeProperty ;
    rdfs:label "subject_information_content" ;
    rdfs:range xsd:float ;
    rdfs:subPropertyOf sim:information_content ;
    skos:definition "The IC of the subject" .

sim:subject_termset a owl:ObjectProperty ;
    rdfs:label "subject_termset" ;
    rdfs:range sim:TermInfo .

sssom:object_id a owl:DatatypeProperty ;
    rdfs:label "object_id" ;
    rdfs:range xsd:anyURI ;
    skos:definition "The second of the two entities being compared" ;
    skos:exactMatch sssom:object_id .

sssom:object_label a owl:DatatypeProperty ;
    rdfs:label "object_label" ;
    rdfs:range xsd:string ;
    skos:definition "the label or name for the second entity" ;
    skos:exactMatch sssom:object_label .

sssom:object_source a owl:DatatypeProperty ;
    rdfs:label "object_source" ;
    rdfs:range xsd:string ;
    skos:definition "the source for the second entity" ;
    skos:exactMatch sssom:object_source .

sssom:subject_id a owl:DatatypeProperty ;
    rdfs:label "subject_id" ;
    rdfs:range xsd:anyURI ;
    skos:definition "The first of the two entities being compared" ;
    skos:exactMatch sssom:subject_id .

sssom:subject_label a owl:DatatypeProperty ;
    rdfs:label "subject_label" ;
    rdfs:range xsd:string ;
    skos:definition "the label or name for the first entity" ;
    skos:exactMatch sssom:subject_label .

sssom:subject_source a owl:DatatypeProperty ;
    rdfs:label "subject_source" ;
    rdfs:range xsd:string ;
    skos:definition "the source for the first entity" ;
    skos:exactMatch sssom:subject_source .

rdfs:label a owl:DatatypeProperty ;
    rdfs:label "label" ;
    rdfs:range xsd:string ;
    skos:exactMatch rdfs:label .

sim:TermPairwiseSimilarity a owl:Class ;
    rdfs:label "TermPairwiseSimilarity" ;
    rdfs:subClassOf [ a owl:Restriction ;
            owl:maxQualifiedCardinality 1 ;
<<<<<<< HEAD
            owl:onDataRange xsd:float ;
            owl:onProperty sim:ancestor_information_content ],
=======
            owl:onDataRange xsd:string ;
            owl:onProperty sssom:subject_label ],
        [ a owl:Restriction ;
            owl:onDataRange xsd:anyURI ;
            owl:onProperty sssom:subject_id ;
            owl:qualifiedCardinality 1 ],
>>>>>>> f7b8819e
        [ a owl:Restriction ;
            owl:maxQualifiedCardinality 1 ;
            owl:onDataRange xsd:float ;
            owl:onProperty sim:subject_information_content ],
        [ a owl:Restriction ;
            owl:maxQualifiedCardinality 1 ;
<<<<<<< HEAD
            owl:onDataRange xsd:string ;
            owl:onProperty sim:ancestor_source ],
=======
            owl:onDataRange xsd:float ;
            owl:onProperty sim:cosine_similarity ],
>>>>>>> f7b8819e
        [ a owl:Restriction ;
            owl:maxQualifiedCardinality 1 ;
            owl:onDataRange xsd:float ;
            owl:onProperty sim:phenodigm_score ],
        [ a owl:Restriction ;
            owl:maxQualifiedCardinality 1 ;
            owl:onDataRange xsd:float ;
            owl:onProperty sim:subject_information_content ],
        [ a owl:Restriction ;
            owl:maxQualifiedCardinality 1 ;
<<<<<<< HEAD
            owl:onDataRange xsd:anyURI ;
            owl:onProperty sim:ancestor_id ],
        [ a owl:Restriction ;
            owl:maxQualifiedCardinality 1 ;
            owl:onDataRange xsd:string ;
            owl:onProperty sim:ancestor_label ],
        [ a owl:Restriction ;
            owl:maxQualifiedCardinality 1 ;
            owl:onDataRange xsd:string ;
            owl:onProperty sssom:subject_source ],
        [ a owl:Restriction ;
            owl:maxQualifiedCardinality 1 ;
            owl:onDataRange xsd:anyURI ;
            owl:onProperty sssom:object_id ],
=======
            owl:onDataRange xsd:float ;
            owl:onProperty sim:dice_similarity ],
        [ a owl:Restriction ;
            owl:maxQualifiedCardinality 1 ;
            owl:onDataRange xsd:float ;
            owl:onProperty sim:object_information_content ],
        [ a owl:Restriction ;
            owl:maxQualifiedCardinality 1 ;
            owl:onDataRange xsd:string ;
            owl:onProperty sssom:subject_source ],
>>>>>>> f7b8819e
        [ a owl:Restriction ;
            owl:maxQualifiedCardinality 1 ;
            owl:onDataRange xsd:float ;
            owl:onProperty sim:object_information_content ],
        [ a owl:Restriction ;
            owl:maxQualifiedCardinality 1 ;
            owl:onDataRange xsd:float ;
            owl:onProperty sim:cosine_similarity ],
        [ a owl:Restriction ;
            owl:maxQualifiedCardinality 1 ;
<<<<<<< HEAD
            owl:onDataRange xsd:string ;
            owl:onProperty sssom:object_label ],
        [ a owl:Restriction ;
            owl:maxQualifiedCardinality 1 ;
            owl:onDataRange xsd:float ;
            owl:onProperty sim:dice_similarity ],
        [ a owl:Restriction ;
            owl:maxQualifiedCardinality 1 ;
            owl:onDataRange xsd:float ;
            owl:onProperty sim:jaccard_similarity ],
        [ a owl:Restriction ;
            owl:maxQualifiedCardinality 1 ;
            owl:onDataRange xsd:string ;
            owl:onProperty sssom:subject_label ],
=======
            owl:onDataRange xsd:anyURI ;
            owl:onProperty sssom:object_id ],
        [ a owl:Restriction ;
            owl:maxQualifiedCardinality 1 ;
            owl:onDataRange xsd:float ;
            owl:onProperty sim:ancestor_information_content ],
        [ a owl:Restriction ;
            owl:maxQualifiedCardinality 1 ;
            owl:onDataRange xsd:string ;
            owl:onProperty sssom:object_label ],
>>>>>>> f7b8819e
        [ a owl:Restriction ;
            owl:maxQualifiedCardinality 1 ;
            owl:onDataRange xsd:anyURI ;
            owl:onProperty sim:ancestor_id ],
        [ a owl:Restriction ;
            owl:maxQualifiedCardinality 1 ;
            owl:onDataRange xsd:string ;
            owl:onProperty sssom:object_source ],
        sim:PairwiseSimilarity ;
    skos:definition "A simple pairwise similarity between two atomic concepts/terms" .

sim:PairwiseSimilarity a owl:Class ;
    rdfs:label "PairwiseSimilarity" ;
    skos:definition "Abstract grouping for representing individual pairwise similarities" .

sim:information_content a owl:DatatypeProperty ;
    rdfs:label "information_content" ;
    rdfs:range xsd:float ;
    rdfs:subPropertyOf sim:score ;
    skos:altLabel "IC" ;
    skos:definition "The IC is the negative log of the probability of the concept" .

sim:BestMatch a owl:Class ;
    rdfs:label "BestMatch" ;
    rdfs:subClassOf [ a owl:Restriction ;
            owl:onClass sim:TermPairwiseSimilarity ;
            owl:onProperty sim:similarity ;
            owl:qualifiedCardinality 1 ],
        [ a owl:Restriction ;
            owl:maxQualifiedCardinality 1 ;
            owl:onDataRange xsd:string ;
            owl:onProperty sim:match_subsumer_label ],
        [ a owl:Restriction ;
            owl:maxQualifiedCardinality 1 ;
            owl:onDataRange xsd:string ;
            owl:onProperty sim:match_target_label ],
        [ a owl:Restriction ;
<<<<<<< HEAD
            owl:onDataRange xsd:float ;
            owl:onProperty sim:score ;
            owl:qualifiedCardinality 1 ],
        [ a owl:Restriction ;
=======
>>>>>>> f7b8819e
            owl:maxQualifiedCardinality 1 ;
            owl:onDataRange xsd:string ;
            owl:onProperty sim:match_target ],
        [ a owl:Restriction ;
            owl:onDataRange xsd:string ;
            owl:onProperty sim:match_source ;
            owl:qualifiedCardinality 1 ],
        [ a owl:Restriction ;
            owl:maxQualifiedCardinality 1 ;
            owl:onDataRange xsd:anyURI ;
            owl:onProperty sim:match_subsumer ],
        [ a owl:Restriction ;
            owl:onDataRange xsd:float ;
            owl:onProperty sim:score ;
            owl:qualifiedCardinality 1 ],
        [ a owl:Restriction ;
            owl:maxQualifiedCardinality 1 ;
            owl:onDataRange xsd:string ;
            owl:onProperty sim:match_source_label ],
        [ a owl:Restriction ;
            owl:onDataRange xsd:string ;
            owl:onProperty sim:match_source ;
            owl:qualifiedCardinality 1 ] .

sim:TermInfo a owl:Class ;
    rdfs:label "TermInfo" ;
    rdfs:subClassOf [ a owl:Restriction ;
            owl:maxQualifiedCardinality 1 ;
            owl:onDataRange xsd:string ;
            owl:onProperty rdfs:label ],
        [ a owl:Restriction ;
            owl:onDataRange xsd:string ;
            owl:onProperty sim:id ;
            owl:qualifiedCardinality 1 ] .

sim:score a owl:DatatypeProperty .


<|MERGE_RESOLUTION|>--- conflicted
+++ resolved
@@ -10,41 +10,21 @@
 sim:TermSetPairwiseSimilarity a owl:Class ;
     rdfs:label "TermSetPairwiseSimilarity" ;
     rdfs:subClassOf [ a owl:Restriction ;
-<<<<<<< HEAD
+            owl:maxQualifiedCardinality 1 ;
+            owl:onDataRange xsd:float ;
+            owl:onProperty sim:best_score ],
+        [ a owl:Restriction ;
+            owl:maxQualifiedCardinality 1 ;
+            owl:onDataRange xsd:anyURI ;
+            owl:onProperty sim:metric ],
+        [ a owl:Restriction ;
+            owl:allValuesFrom sim:TermInfo ;
+            owl:onProperty sim:subject_termset ],
+        [ a owl:Restriction ;
             owl:allValuesFrom sim:TermInfo ;
             owl:onProperty sim:object_termset ],
         [ a owl:Restriction ;
             owl:allValuesFrom sim:BestMatch ;
-            owl:onProperty sim:subject_best_matches ],
-        [ a owl:Restriction ;
-            owl:maxQualifiedCardinality 1 ;
-            owl:onDataRange xsd:float ;
-            owl:onProperty sim:average_score ],
-=======
-            owl:maxQualifiedCardinality 1 ;
-            owl:onDataRange xsd:float ;
-            owl:onProperty sim:best_score ],
->>>>>>> f7b8819e
-        [ a owl:Restriction ;
-            owl:maxQualifiedCardinality 1 ;
-            owl:onDataRange xsd:anyURI ;
-            owl:onProperty sim:metric ],
-        [ a owl:Restriction ;
-            owl:allValuesFrom sim:BestMatch ;
-            owl:onProperty sim:object_best_matches ],
-        [ a owl:Restriction ;
-            owl:allValuesFrom sim:TermInfo ;
-            owl:onProperty sim:subject_termset ],
-        [ a owl:Restriction ;
-<<<<<<< HEAD
-            owl:maxQualifiedCardinality 1 ;
-            owl:onDataRange xsd:float ;
-            owl:onProperty sim:best_score ],
-=======
-            owl:allValuesFrom sim:TermInfo ;
-            owl:onProperty sim:object_termset ],
-        [ a owl:Restriction ;
-            owl:allValuesFrom sim:BestMatch ;
             owl:onProperty sim:object_best_matches ],
         [ a owl:Restriction ;
             owl:allValuesFrom sim:BestMatch ;
@@ -53,7 +33,6 @@
             owl:maxQualifiedCardinality 1 ;
             owl:onDataRange xsd:float ;
             owl:onProperty sim:average_score ],
->>>>>>> f7b8819e
         sim:PairwiseSimilarity ;
     skos:definition "A simple pairwise similarity between two sets of concepts/terms" .
 
@@ -251,104 +230,60 @@
     rdfs:label "TermPairwiseSimilarity" ;
     rdfs:subClassOf [ a owl:Restriction ;
             owl:maxQualifiedCardinality 1 ;
-<<<<<<< HEAD
+            owl:onDataRange xsd:string ;
+            owl:onProperty sssom:subject_label ],
+        [ a owl:Restriction ;
+            owl:onDataRange xsd:anyURI ;
+            owl:onProperty sssom:subject_id ;
+            owl:qualifiedCardinality 1 ],
+        [ a owl:Restriction ;
+            owl:maxQualifiedCardinality 1 ;
+            owl:onDataRange xsd:float ;
+            owl:onProperty sim:subject_information_content ],
+        [ a owl:Restriction ;
+            owl:maxQualifiedCardinality 1 ;
+            owl:onDataRange xsd:float ;
+            owl:onProperty sim:cosine_similarity ],
+        [ a owl:Restriction ;
+            owl:maxQualifiedCardinality 1 ;
+            owl:onDataRange xsd:float ;
+            owl:onProperty sim:phenodigm_score ],
+        [ a owl:Restriction ;
+            owl:maxQualifiedCardinality 1 ;
+            owl:onDataRange xsd:float ;
+            owl:onProperty sim:jaccard_similarity ],
+        [ a owl:Restriction ;
+            owl:maxQualifiedCardinality 1 ;
+            owl:onDataRange xsd:float ;
+            owl:onProperty sim:dice_similarity ],
+        [ a owl:Restriction ;
+            owl:maxQualifiedCardinality 1 ;
+            owl:onDataRange xsd:float ;
+            owl:onProperty sim:object_information_content ],
+        [ a owl:Restriction ;
+            owl:maxQualifiedCardinality 1 ;
+            owl:onDataRange xsd:string ;
+            owl:onProperty sssom:subject_source ],
+        [ a owl:Restriction ;
+            owl:maxQualifiedCardinality 1 ;
+            owl:onDataRange xsd:string ;
+            owl:onProperty sim:ancestor_source ],
+        [ a owl:Restriction ;
+            owl:maxQualifiedCardinality 1 ;
+            owl:onDataRange xsd:string ;
+            owl:onProperty sim:ancestor_label ],
+        [ a owl:Restriction ;
+            owl:maxQualifiedCardinality 1 ;
+            owl:onDataRange xsd:anyURI ;
+            owl:onProperty sssom:object_id ],
+        [ a owl:Restriction ;
+            owl:maxQualifiedCardinality 1 ;
             owl:onDataRange xsd:float ;
             owl:onProperty sim:ancestor_information_content ],
-=======
-            owl:onDataRange xsd:string ;
-            owl:onProperty sssom:subject_label ],
-        [ a owl:Restriction ;
-            owl:onDataRange xsd:anyURI ;
-            owl:onProperty sssom:subject_id ;
-            owl:qualifiedCardinality 1 ],
->>>>>>> f7b8819e
-        [ a owl:Restriction ;
-            owl:maxQualifiedCardinality 1 ;
-            owl:onDataRange xsd:float ;
-            owl:onProperty sim:subject_information_content ],
-        [ a owl:Restriction ;
-            owl:maxQualifiedCardinality 1 ;
-<<<<<<< HEAD
-            owl:onDataRange xsd:string ;
-            owl:onProperty sim:ancestor_source ],
-=======
-            owl:onDataRange xsd:float ;
-            owl:onProperty sim:cosine_similarity ],
->>>>>>> f7b8819e
-        [ a owl:Restriction ;
-            owl:maxQualifiedCardinality 1 ;
-            owl:onDataRange xsd:float ;
-            owl:onProperty sim:phenodigm_score ],
-        [ a owl:Restriction ;
-            owl:maxQualifiedCardinality 1 ;
-            owl:onDataRange xsd:float ;
-            owl:onProperty sim:subject_information_content ],
-        [ a owl:Restriction ;
-            owl:maxQualifiedCardinality 1 ;
-<<<<<<< HEAD
-            owl:onDataRange xsd:anyURI ;
-            owl:onProperty sim:ancestor_id ],
-        [ a owl:Restriction ;
-            owl:maxQualifiedCardinality 1 ;
-            owl:onDataRange xsd:string ;
-            owl:onProperty sim:ancestor_label ],
-        [ a owl:Restriction ;
-            owl:maxQualifiedCardinality 1 ;
-            owl:onDataRange xsd:string ;
-            owl:onProperty sssom:subject_source ],
-        [ a owl:Restriction ;
-            owl:maxQualifiedCardinality 1 ;
-            owl:onDataRange xsd:anyURI ;
-            owl:onProperty sssom:object_id ],
-=======
-            owl:onDataRange xsd:float ;
-            owl:onProperty sim:dice_similarity ],
-        [ a owl:Restriction ;
-            owl:maxQualifiedCardinality 1 ;
-            owl:onDataRange xsd:float ;
-            owl:onProperty sim:object_information_content ],
-        [ a owl:Restriction ;
-            owl:maxQualifiedCardinality 1 ;
-            owl:onDataRange xsd:string ;
-            owl:onProperty sssom:subject_source ],
->>>>>>> f7b8819e
-        [ a owl:Restriction ;
-            owl:maxQualifiedCardinality 1 ;
-            owl:onDataRange xsd:float ;
-            owl:onProperty sim:object_information_content ],
-        [ a owl:Restriction ;
-            owl:maxQualifiedCardinality 1 ;
-            owl:onDataRange xsd:float ;
-            owl:onProperty sim:cosine_similarity ],
-        [ a owl:Restriction ;
-            owl:maxQualifiedCardinality 1 ;
-<<<<<<< HEAD
+        [ a owl:Restriction ;
+            owl:maxQualifiedCardinality 1 ;
             owl:onDataRange xsd:string ;
             owl:onProperty sssom:object_label ],
-        [ a owl:Restriction ;
-            owl:maxQualifiedCardinality 1 ;
-            owl:onDataRange xsd:float ;
-            owl:onProperty sim:dice_similarity ],
-        [ a owl:Restriction ;
-            owl:maxQualifiedCardinality 1 ;
-            owl:onDataRange xsd:float ;
-            owl:onProperty sim:jaccard_similarity ],
-        [ a owl:Restriction ;
-            owl:maxQualifiedCardinality 1 ;
-            owl:onDataRange xsd:string ;
-            owl:onProperty sssom:subject_label ],
-=======
-            owl:onDataRange xsd:anyURI ;
-            owl:onProperty sssom:object_id ],
-        [ a owl:Restriction ;
-            owl:maxQualifiedCardinality 1 ;
-            owl:onDataRange xsd:float ;
-            owl:onProperty sim:ancestor_information_content ],
-        [ a owl:Restriction ;
-            owl:maxQualifiedCardinality 1 ;
-            owl:onDataRange xsd:string ;
-            owl:onProperty sssom:object_label ],
->>>>>>> f7b8819e
         [ a owl:Restriction ;
             owl:maxQualifiedCardinality 1 ;
             owl:onDataRange xsd:anyURI ;
@@ -380,53 +315,42 @@
         [ a owl:Restriction ;
             owl:maxQualifiedCardinality 1 ;
             owl:onDataRange xsd:string ;
+            owl:onProperty sim:match_source_label ],
+        [ a owl:Restriction ;
+            owl:maxQualifiedCardinality 1 ;
+            owl:onDataRange xsd:string ;
             owl:onProperty sim:match_subsumer_label ],
         [ a owl:Restriction ;
             owl:maxQualifiedCardinality 1 ;
             owl:onDataRange xsd:string ;
+            owl:onProperty sim:match_target ],
+        [ a owl:Restriction ;
+            owl:onDataRange xsd:string ;
+            owl:onProperty sim:match_source ;
+            owl:qualifiedCardinality 1 ],
+        [ a owl:Restriction ;
+            owl:maxQualifiedCardinality 1 ;
+            owl:onDataRange xsd:string ;
             owl:onProperty sim:match_target_label ],
         [ a owl:Restriction ;
-<<<<<<< HEAD
             owl:onDataRange xsd:float ;
             owl:onProperty sim:score ;
             owl:qualifiedCardinality 1 ],
         [ a owl:Restriction ;
-=======
->>>>>>> f7b8819e
-            owl:maxQualifiedCardinality 1 ;
-            owl:onDataRange xsd:string ;
-            owl:onProperty sim:match_target ],
-        [ a owl:Restriction ;
-            owl:onDataRange xsd:string ;
-            owl:onProperty sim:match_source ;
-            owl:qualifiedCardinality 1 ],
-        [ a owl:Restriction ;
-            owl:maxQualifiedCardinality 1 ;
-            owl:onDataRange xsd:anyURI ;
-            owl:onProperty sim:match_subsumer ],
-        [ a owl:Restriction ;
-            owl:onDataRange xsd:float ;
-            owl:onProperty sim:score ;
-            owl:qualifiedCardinality 1 ],
-        [ a owl:Restriction ;
-            owl:maxQualifiedCardinality 1 ;
-            owl:onDataRange xsd:string ;
-            owl:onProperty sim:match_source_label ],
-        [ a owl:Restriction ;
-            owl:onDataRange xsd:string ;
-            owl:onProperty sim:match_source ;
-            owl:qualifiedCardinality 1 ] .
+            owl:maxQualifiedCardinality 1 ;
+            owl:onDataRange xsd:anyURI ;
+            owl:onProperty sim:match_subsumer ] .
 
 sim:TermInfo a owl:Class ;
     rdfs:label "TermInfo" ;
     rdfs:subClassOf [ a owl:Restriction ;
-            owl:maxQualifiedCardinality 1 ;
-            owl:onDataRange xsd:string ;
-            owl:onProperty rdfs:label ],
-        [ a owl:Restriction ;
             owl:onDataRange xsd:string ;
             owl:onProperty sim:id ;
-            owl:qualifiedCardinality 1 ] .
+            owl:qualifiedCardinality 1 ],
+        [ a owl:Restriction ;
+            owl:maxQualifiedCardinality 1 ;
+            owl:onDataRange xsd:string ;
+            owl:onProperty rdfs:label ] .
 
 sim:score a owl:DatatypeProperty .
 
