--- conflicted
+++ resolved
@@ -1,9 +1,5 @@
 # Auto generated from association.yaml by pythongen.py version: 0.9.0
-<<<<<<< HEAD
-# Generation date: 2023-02-22T09:36:40
-=======
-# Generation date: 2023-02-27T09:56:40
->>>>>>> ed68c6d2
+# Generation date: 2023-02-28T16:17:00
 # Schema: association
 #
 # id: https://w3id.org/oak/association
@@ -50,14 +46,9 @@
 # Namespaces
 LINKML = CurieNamespace("linkml", "https://w3id.org/linkml/")
 OA = CurieNamespace("oa", "http://www.w3.org/ns/oa#")
-<<<<<<< HEAD
-RDF = CurieNamespace("rdf", "http://example.org/UNKNOWN/rdf/")
-DEFAULT_ = ASSOC
-=======
 ONTOASSOC = CurieNamespace("ontoassoc", "https://w3id.org/oak/association/")
 RDF = CurieNamespace("rdf", "http://example.org/UNKNOWN/rdf/")
 DEFAULT_ = ONTOASSOC
->>>>>>> ed68c6d2
 
 
 # Types
@@ -137,10 +128,10 @@
 class RollupGroup(YAMLRoot):
     _inherited_slots: ClassVar[List[str]] = []
 
-    class_class_uri: ClassVar[URIRef] = ASSOC.RollupGroup
-    class_class_curie: ClassVar[str] = "assoc:RollupGroup"
+    class_class_uri: ClassVar[URIRef] = ONTOASSOC.RollupGroup
+    class_class_curie: ClassVar[str] = "ontoassoc:RollupGroup"
     class_name: ClassVar[str] = "RollupGroup"
-    class_model_uri: ClassVar[URIRef] = ASSOC.RollupGroup
+    class_model_uri: ClassVar[URIRef] = ONTOASSOC.RollupGroup
 
     group_object: Optional[Union[str, URIorCURIE]] = None
     sub_groups: Optional[
@@ -182,11 +173,7 @@
     uri=RDF.subject,
     name="subject",
     curie=RDF.curie("subject"),
-<<<<<<< HEAD
-    model_uri=ASSOC.subject,
-=======
     model_uri=ONTOASSOC.subject,
->>>>>>> ed68c6d2
     domain=None,
     range=Optional[Union[str, URIorCURIE]],
 )
@@ -195,11 +182,7 @@
     uri=RDF.predicate,
     name="predicate",
     curie=RDF.curie("predicate"),
-<<<<<<< HEAD
-    model_uri=ASSOC.predicate,
-=======
     model_uri=ONTOASSOC.predicate,
->>>>>>> ed68c6d2
     domain=None,
     range=Optional[Union[str, URIorCURIE]],
 )
@@ -208,11 +191,7 @@
     uri=RDF.object,
     name="object",
     curie=RDF.curie("object"),
-<<<<<<< HEAD
-    model_uri=ASSOC.object,
-=======
     model_uri=ONTOASSOC.object,
->>>>>>> ed68c6d2
     domain=None,
     range=Optional[Union[str, URIorCURIE]],
 )
@@ -230,25 +209,25 @@
     uri=RDF.object,
     name="group_object",
     curie=RDF.curie("object"),
-    model_uri=ASSOC.group_object,
+    model_uri=ONTOASSOC.group_object,
     domain=None,
     range=Optional[Union[str, URIorCURIE]],
 )
 
 slots.sub_groups = Slot(
-    uri=ASSOC.sub_groups,
+    uri=ONTOASSOC.sub_groups,
     name="sub_groups",
-    curie=ASSOC.curie("sub_groups"),
-    model_uri=ASSOC.sub_groups,
+    curie=ONTOASSOC.curie("sub_groups"),
+    model_uri=ONTOASSOC.sub_groups,
     domain=None,
     range=Optional[Union[Union[dict, RollupGroup], List[Union[dict, RollupGroup]]]],
 )
 
 slots.associations = Slot(
-    uri=ASSOC.associations,
+    uri=ONTOASSOC.associations,
     name="associations",
-    curie=ASSOC.curie("associations"),
-    model_uri=ASSOC.associations,
+    curie=ONTOASSOC.curie("associations"),
+    model_uri=ONTOASSOC.associations,
     domain=None,
     range=Optional[Union[Union[dict, Association], List[Union[dict, Association]]]],
 )