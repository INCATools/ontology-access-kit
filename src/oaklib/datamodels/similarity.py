--- conflicted
+++ resolved
@@ -1,9 +1,5 @@
 # Auto generated from similarity.yaml by pythongen.py version: 0.9.0
-<<<<<<< HEAD
-# Generation date: 2023-07-14T19:44:47
-=======
 # Generation date: 2023-08-21T16:44:57
->>>>>>> f7b8819e
 # Schema: similarity
 #
 # id: https://w3id.org/oak/similarity
@@ -521,15 +517,6 @@
     range=Optional[Union[float, NonNegativeFloat]],
 )
 
-slots.cosine_similarity = Slot(
-    uri=SIM.cosine_similarity,
-    name="cosine_similarity",
-    curie=SIM.curie("cosine_similarity"),
-    model_uri=SIM.cosine_similarity,
-    domain=None,
-    range=Optional[float],
-)
-
 slots.overlap_coefficient = Slot(
     uri=SIM.overlap_coefficient,
     name="overlap_coefficient",
