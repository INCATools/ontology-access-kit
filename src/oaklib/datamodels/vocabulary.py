--- conflicted
+++ resolved
@@ -1,11 +1,7 @@
 from linkml_runtime import CurieNamespace
 
 import oaklib.datamodels.ontology_metadata as omd
-<<<<<<< HEAD
-from enum import Enum
-=======
 from oaklib.datamodels.ontology_metadata import slots as omd_slots  # noqa F401
->>>>>>> fdbce472
 
 WIKIDATA = CurieNamespace("wikidata", "http://www.wikidata.org/entity/")
 WDP = CurieNamespace("wdp", "http://www.wikidata.org/prop/direct/")
@@ -75,7 +71,7 @@
 ALL_MATCH_PREDICATES = SKOS_MATCH_PREDICATES + [HAS_DBXREF, OWL_SAME_AS]
 HAS_DEFINITION_URI = omd.slots.definition.uri
 HAS_DEFINITION_CURIE = omd.slots.definition.curie
-<<<<<<< HEAD
+SKOS_DEFINITION_CURIE = "skos:definition"
 
 class SEMAPV(Enum):
      """SEMAPV Enum containing different mapping_justification."""
@@ -88,7 +84,4 @@
      LexicalSimilarityThresholdMatching = "semapv:LexicalSimilarityThresholdMatching"
      MappingChaining = "semapv:MappingChaining"
      MappingReview = "semapv:MappingReview"
-     ManualMappingCuration = "semapv:ManualMappingCuration"
-=======
-SKOS_DEFINITION_CURIE = "skos:definition"
->>>>>>> fdbce472
+     ManualMappingCuration = "semapv:ManualMappingCuration"