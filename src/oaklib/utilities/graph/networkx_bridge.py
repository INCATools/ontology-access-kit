--- conflicted
+++ resolved
@@ -6,14 +6,9 @@
 """
 from typing import Dict, List, Tuple
 
-<<<<<<< HEAD
-import sssom_schema as sssom
-from oaklib.types import PRED_CURIE, CURIE
-=======
 import sssom
 
 from oaklib.types import CURIE, PRED_CURIE
->>>>>>> fdbce472
 
 try:
     # Python <= 3.9
