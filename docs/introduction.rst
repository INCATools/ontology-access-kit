Introduction
------------

Ontology Access Toolkit (OAK) is a Python library for common
:term:`Ontology` operations over a variety of :term:`Adapters<Adapter>`.

This library provides a collection of different :term:`Interfaces<Interface>` for different
kinds of ontology operations, including:

-  basic features of an :term:`Ontology Element`, such as its :term:`Label`, :term:`Definition`,
   :term:`Relationships<Relationship>`, or :term:`Synonyms<Synonym>`.
-  :term:`Search` an ontology for a term.
-  :term:`Apply` modifications to terms, including adding, deleting, or updating
-  numerous specialized operations, such as :term:`Graph Traversal`, or :term:`Axiom` processing,
   :term:`Ontology Alignment`, or :term`Text Annotation`.

These interfaces are *separated* from any particular backend. This means
the same API can be used regardless of whether the ontology:

-  is served by a remote API such as :term:`OLS` or :term:`BioPortal`.
-  is present locally on the filesystem in :term:`OWL`, :term:`OBO Format`,
   :term:`OBO Graphs`, or :term:`SQLite` formats.
-  is to be downloaded from a remote :term:`Ontology Repository` such as the :term:`OBO Library`.
-  is queried from a remote database, including :term:`SPARQL` endpoints, A SQL
   database, a Solr/ES endpoint.

Basic Python Example
~~~~~~~~~~~~~~~~~~~~

The following code will load an ontology from a :term:`SQLite` database, lookup
basic information on terms matching a search

.. code:: python

   >>> from oaklib import get_adapter
   >>> adapter = get_adapter("sqlite:obo:cl")
   >>> for curie in adapter.basic_search("T cell"):
   ...     print(f'{curie} ! {adapter.label(curie)}')
   ...     print(f'Definition: {adapter.definition(curie)}')
   ...     for rel, fillers in adapter.outgoing_relationship_map(curie).items():
   ...         print(f'  RELATION: {rel} ! {adapter.label(rel)}')
   ...         for filler in fillers:
   ...             print(f'     * {filler} ! {adapter.label(filler)}')
<<<<<<< HEAD
   CL:0000084 ! T cell
   Definition: A type of lymphocyte whose defining characteristic is the expression of a T cell receptor complex.
      RELATION: RO:0002202 ! develops from
         * CL:0000827 ! pro-T cell
      RELATION: RO:0002215 ! capable of
         * GO:0002456 ! T cell mediated immunity
      RELATION: rdfs:subClassOf ! None
         * CL:0000542 ! lymphocyte

=======
>>>>>>> 72e3ae94

Basic Command Line Example
~~~~~~~~~~~~~~~~~~~~~~~~~~

.. code:: bash

   $ runoak -i sqlite:obo:obi info "assay"

This does a basic lookup of the term "assay" in :term:`OBI`<|MERGE_RESOLUTION|>--- conflicted
+++ resolved
@@ -41,7 +41,7 @@
    ...         print(f'  RELATION: {rel} ! {adapter.label(rel)}')
    ...         for filler in fillers:
    ...             print(f'     * {filler} ! {adapter.label(filler)}')
-<<<<<<< HEAD
+
    CL:0000084 ! T cell
    Definition: A type of lymphocyte whose defining characteristic is the expression of a T cell receptor complex.
       RELATION: RO:0002202 ! develops from
@@ -51,8 +51,6 @@
       RELATION: rdfs:subClassOf ! None
          * CL:0000542 ! lymphocyte
 
-=======
->>>>>>> 72e3ae94
 
 Basic Command Line Example
 ~~~~~~~~~~~~~~~~~~~~~~~~~~
