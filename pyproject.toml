--- conflicted
+++ resolved
@@ -58,11 +58,8 @@
 [tool.poetry.extras]
 docs = ["Sphinx", "sphinx-rtd-theme", "sphinxcontrib-mermaid"]
 gilda = ["scipy", "gilda"]
-<<<<<<< HEAD
 rustsim = ["rustsim"]
-=======
 seaborn = ["seaborn"]
->>>>>>> e1a0a31f
 
 [tool.black]
 line-length = 100
