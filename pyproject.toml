[tool.poetry]
name = "oaklib"
version = "0.0.0"
description = "Ontology Access Kit: Python library for common ontology operations over a variety of backends"
authors = ["cmungall <cjm@berkeleybop.org>"]

readme = "README.md"

[tool.poetry.dependencies]
python = ">=3.9,<4.0.0"
curies = "^0.4.0"
nxontology = "^0.4.0"
pronto = "^2.5.0"
SPARQLWrapper = "*"
SQLAlchemy = "^1.4.32"
linkml-runtime = "^1.2.15"
networkx = "^2.7.1"
sssom-schema = "^0.11.0"
sssom = "^0.3.26"
ratelimit = "^2.2.1"
appdirs = "^1.4.4"
semsql = "^0.3.1"
lark = "^1.1.2"
kgcl-schema = "^0.3.5"
funowl = "^0.1.12"
gilda = {version = "^0.10.1", optional = true}
kgcl-rdflib = "^0.3.0"
pystow = "^0.5.0"
class-resolver = "^0.3.10"
ontoportal-client = "0.0.3"
bioregistry = "^0.6.35"
prefixmaps = "^0.1.2"
ols-client = "^0.1.1"
pandas = "^1.5.1"
linkml-renderer = "^0.1.2"
airium = "^0.2.5"
ndex2 = "^3.5.0"
<<<<<<< HEAD
rustsim = {version = "^0.1.6", optional = true}
=======
upsetplot = "^0.8.0"
>>>>>>> 600fcf69

[tool.poetry.dev-dependencies]
pytest = "^7.1.3"
Sphinx = ">=6.1.3"
jupyter = "^1.0.0"
sphinx-rtd-theme = "^1.0.0"
sphinx-click = "^3.1.0"
myst-parser = ">=1.0.0"
linkml = "^1.2.14"
sphinxcontrib-mermaid = "^0.8.1"
sphinx-copybutton = "0.5.1"
coverage = "^6.3.2"

[tool.poetry.group.dev.dependencies]
seaborn = "^0.12.2"

[build-system]
requires = ["poetry-core>=1.0.0"]
build-backend = "poetry.core.masonry.api"

[tool.poetry.scripts]
runoak = "oaklib.cli:main"
vskit = "oaklib.utilities.subsets.value_set_expander:main"
boomerang = "oaklib.utilities.mapping.boomer_utils:main"

[tool.poetry.extras]
docs = ["Sphinx", "sphinx-rtd-theme", "sphinxcontrib-mermaid", "sphinx-copybutton"]
gilda = ["scipy", "gilda"]
seaborn = ["seaborn"]
rustsim = ["rustsim"]

[tool.black]
line-length = 100
target-version = ["py39", "py310"]

[tool.isort]
profile = "black"
multi_line_output = 3
include_trailing_comma = true
reverse_relative = true<|MERGE_RESOLUTION|>--- conflicted
+++ resolved
@@ -35,11 +35,9 @@
 linkml-renderer = "^0.1.2"
 airium = "^0.2.5"
 ndex2 = "^3.5.0"
-<<<<<<< HEAD
 rustsim = {version = "^0.1.6", optional = true}
-=======
 upsetplot = "^0.8.0"
->>>>>>> 600fcf69
+
 
 [tool.poetry.dev-dependencies]
 pytest = "^7.1.3"
