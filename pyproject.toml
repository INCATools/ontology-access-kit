--- conflicted
+++ resolved
@@ -52,11 +52,7 @@
 
 [tool.poetry.extras]
 docs = ["Sphinx", "sphinx-rtd-theme", "sphinxcontrib-mermaid"]
-<<<<<<< HEAD
-gilda = [ "scipy", "gilda"]
-=======
 gilda = ["scipy", "gilda"]
->>>>>>> e80e979b
 
 [tool.black]
 line-length = 100
