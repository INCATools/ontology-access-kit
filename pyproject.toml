[tool.poetry]
name = "oaklib"
version = "0.0.0"
description = "Ontology Access Kit: Python library for common ontology operations over a variety of backends"
authors = ["cmungall <cjm@berkeleybop.org>"]

readme = "README.md"

[tool.poetry.dependencies]
python = "^3.9"
nxontology = "^0.4.0"
pronto = "^2.4.6"
SPARQLWrapper = "*"
SQLAlchemy = "^1.4.32"
linkml-runtime = "^1.2.15"
networkx = "^2.7.1"
<<<<<<< HEAD
=======
sssom = "^0.3.11"
>>>>>>> fdbce472
ratelimit = "^2.2.1"
appdirs = "^1.4.4"
semsql = "^0.1.6"
lark = "^1.1.2"
<<<<<<< HEAD
kgcl = "^0.1.0"
sssom-schema = "^0.9.3"
sssom = "^0.3.11"
=======
kgcl-schema = "^0.2.0"
funowl = "^0.1.12"
kgcl-rdflib = "^0.2.0"
pystow = "^0.4.4"
>>>>>>> fdbce472

[tool.poetry.dev-dependencies]
pytest = "^5.2"
Sphinx = "^4.4.0"
jupyter = "^1.0.0"
sphinx-rtd-theme = "^1.0.0"
sphinx-click = "^3.1.0"
myst-parser = "^0.17.0"
linkml = "^1.2.14"
sphinxcontrib-mermaid = "^0.7.1"
coverage = "^6.3.2"

[build-system]
requires = ["poetry-core>=1.0.0"]
build-backend = "poetry.core.masonry.api"

[tool.poetry.scripts]
runoak = "oaklib.cli:main"
omk = "oaklib.omk.omk_cli:main"

[tool.poetry.extras]
docs = ["Sphinx", "sphinx-rtd-theme", "sphinxcontrib-mermaid"]

[tool.black]
line-length = 100
target-version = ["py39", "py310"]

[tool.isort]
profile = "black"
multi_line_output = 3
include_trailing_comma = true
reverse_relative = true<|MERGE_RESOLUTION|>--- conflicted
+++ resolved
@@ -14,24 +14,16 @@
 SQLAlchemy = "^1.4.32"
 linkml-runtime = "^1.2.15"
 networkx = "^2.7.1"
-<<<<<<< HEAD
-=======
+sssom-schema = "^0.9.3"
 sssom = "^0.3.11"
->>>>>>> fdbce472
 ratelimit = "^2.2.1"
 appdirs = "^1.4.4"
 semsql = "^0.1.6"
 lark = "^1.1.2"
-<<<<<<< HEAD
-kgcl = "^0.1.0"
-sssom-schema = "^0.9.3"
-sssom = "^0.3.11"
-=======
 kgcl-schema = "^0.2.0"
 funowl = "^0.1.12"
 kgcl-rdflib = "^0.2.0"
 pystow = "^0.4.4"
->>>>>>> fdbce472
 
 [tool.poetry.dev-dependencies]
 pytest = "^5.2"
