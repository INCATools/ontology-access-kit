[tool.poetry]
name = "oaklib"
version = "0.0.0"
description = "Ontology Access Kit: Python library for common ontology operations over a variety of backends"
authors = ["cmungall <cjm@berkeleybop.org>"]

readme = "README.md"

[tool.poetry.dependencies]
python = ">=3.9,<4.0.0"
pydantic = "<2.0.0"
curies = ">=0.5.5"
pronto = ">=2.5.0"
SPARQLWrapper = "*"
SQLAlchemy = ">=1.4.32"
linkml-runtime = ">=1.5.3"
linkml-renderer = ">=0.3.0"
networkx = ">=2.7.1"
sssom-schema = ">=0.11.0"
sssom = ">=0.3.38"
ratelimit = ">=2.2.1"
appdirs = ">=1.4.4"
semsql = ">=0.3.1"
lark = ">=1.1.2"
kgcl-schema = "0.6.0"
funowl = ">=0.2.0"
gilda = {version = ">=1.0.0", optional = true}
kgcl-rdflib = "0.5.0"
pystow = ">=0.5.0"
class-resolver = ">=0.4.2"
ontoportal-client = ">=0.0.3"
prefixmaps = ">=0.1.2"
ols-client = ">=0.1.1"
airium = ">=0.2.5"
ndex2 = "^3.5.0"
pysolr = "^3.9.0"
eutils = ">=0.6.0"
requests-cache = "^1.0.1"
click = "*"
semsimian = "0.1.18"
urllib3 = {version = "< 2", optional = true}
<<<<<<< HEAD
=======
pydantic = "*"
>>>>>>> 4a306aa3

[tool.poetry.dev-dependencies]
pytest = "^7.1.3"
Sphinx = ">=6.1.3"
pandas = ">=1.5.1"
jupyter = ">=1.0.0"
sphinx-rtd-theme = "^1.0.0"
sphinx-click = ">=4.4.0"
myst-parser = ">=1.0.0"
linkml = "^1.5.5"
sphinxcontrib-mermaid = "^0.8.1"
sphinx-copybutton = "0.5.1"
coverage = "^6.3.2"

[tool.poetry.group.dev.dependencies]
seaborn = "^0.12.2"

[build-system]
requires = ["poetry-core>=1.0.0"]
build-backend = "poetry.core.masonry.api"

[tool.poetry.scripts]
runoak = "oaklib.cli:main"
vskit = "oaklib.utilities.subsets.value_set_expander:main"
boomerang = "oaklib.utilities.mapping.boomer_utils:main"

[tool.poetry.extras]
docs = ["Sphinx", "sphinx-rtd-theme", "sphinxcontrib-mermaid", "sphinx-copybutton"]
gilda = ["scipy", "gilda", "urllib3"]
seaborn = ["seaborn"]

[tool.black]
line-length = 100
target-version = ["py39", "py310"]

[tool.isort]
profile = "black"
multi_line_output = 3
include_trailing_comma = true
reverse_relative = true<|MERGE_RESOLUTION|>--- conflicted
+++ resolved
@@ -8,7 +8,6 @@
 
 [tool.poetry.dependencies]
 python = ">=3.9,<4.0.0"
-pydantic = "<2.0.0"
 curies = ">=0.5.5"
 pronto = ">=2.5.0"
 SPARQLWrapper = "*"
@@ -37,12 +36,9 @@
 eutils = ">=0.6.0"
 requests-cache = "^1.0.1"
 click = "*"
-semsimian = "0.1.18"
+semsimian = "==0.1.18"
 urllib3 = {version = "< 2", optional = true}
-<<<<<<< HEAD
-=======
 pydantic = "*"
->>>>>>> 4a306aa3
 
 [tool.poetry.dev-dependencies]
 pytest = "^7.1.3"
