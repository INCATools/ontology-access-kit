[tool.poetry]
name = "oaklib"
version = "0.0.0"
description = "Ontology Access Kit: Python library for common ontology operations over a variety of backends"
authors = ["cmungall <cjm@berkeleybop.org>"]

readme = "README.md"

[tool.poetry.dependencies]
python = "^3.9"
nxontology = "^0.4.0"
pronto = "^2.5.0"
SPARQLWrapper = "*"
SQLAlchemy = "^1.4.32"
linkml-runtime = "^1.2.15"
networkx = "^2.7.1"
sssom-schema = "^0.9.3"
sssom = "^0.3.11"
ratelimit = "^2.2.1"
appdirs = "^1.4.4"
semsql = "^0.1.6"
lark = "^1.1.2"
kgcl-schema = "^0.2.0"
funowl = "^0.1.12"
<<<<<<< HEAD
class-resolver = "^0.3.10"
=======
gilda = {version = "^0.10.1", optional = true}
>>>>>>> ea623dd7
kgcl-rdflib = "^0.2.0"
pystow = "^0.4.4"
class-resolver = "^0.3.10"

[tool.poetry.dev-dependencies]
pytest = "^5.2"
Sphinx = "^4.4.0"
jupyter = "^1.0.0"
sphinx-rtd-theme = "^1.0.0"
sphinx-click = "^3.1.0"
myst-parser = "^0.17.0"
linkml = "^1.2.14"
sphinxcontrib-mermaid = "^0.7.1"
coverage = "^6.3.2"

[build-system]
requires = ["poetry-core>=1.0.0"]
build-backend = "poetry.core.masonry.api"

[tool.poetry.scripts]
runoak = "oaklib.cli:main"

[tool.poetry.extras]
docs = ["Sphinx", "sphinx-rtd-theme", "sphinxcontrib-mermaid"]
gilda = ["gilda"]

[tool.black]
line-length = 100
target-version = ["py39", "py310"]

[tool.isort]
profile = "black"
multi_line_output = 3
include_trailing_comma = true
reverse_relative = true<|MERGE_RESOLUTION|>--- conflicted
+++ resolved
@@ -22,11 +22,8 @@
 lark = "^1.1.2"
 kgcl-schema = "^0.2.0"
 funowl = "^0.1.12"
-<<<<<<< HEAD
 class-resolver = "^0.3.10"
-=======
 gilda = {version = "^0.10.1", optional = true}
->>>>>>> ea623dd7
 kgcl-rdflib = "^0.2.0"
 pystow = "^0.4.4"
 class-resolver = "^0.3.10"
