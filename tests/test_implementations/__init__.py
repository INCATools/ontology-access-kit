"""Compliance tests for multiple interfaces.

See <https://github.com/INCATools/ontology-access-kit/issues/291>_
"""
import json
import logging
import tempfile
import unittest
from dataclasses import dataclass
from pathlib import Path
from typing import Callable, List

import kgcl_schema.grammar.parser as kgcl_parser
from kgcl_schema.datamodel import kgcl
from kgcl_schema.datamodel.kgcl import Change, NodeObsoletion
from kgcl_schema.grammar.render_operations import render
from linkml_runtime.dumpers import json_dumper

from oaklib import BasicOntologyInterface, get_adapter
from oaklib.datamodels import obograph
from oaklib.datamodels.association import Association
from oaklib.datamodels.search import SearchConfiguration
from oaklib.datamodels.search_datamodel import SearchProperty
from oaklib.datamodels.vocabulary import (
    CONSIDER_REPLACEMENT,
    CONTRIBUTOR,
    CREATED,
    CREATOR,
    DEPRECATED_PREDICATE,
    EQUIVALENT_CLASS,
    HAS_DBXREF,
    HAS_EXACT_SYNONYM,
    HAS_PART,
    INVERSE_OF,
    IS_A,
    LOCATED_IN,
    NEVER_IN_TAXON,
    OIO_CREATED_BY,
    OIO_CREATION_DATE,
    OIO_SUBSET_PROPERTY,
    OIO_SYNONYM_TYPE_PROPERTY,
    ONLY_IN_TAXON,
    OWL_CLASS,
    OWL_THING,
    PART_OF,
    RDFS_DOMAIN,
    RDFS_RANGE,
    SUBPROPERTY_OF,
    TERM_REPLACED_BY,
    TERM_TRACKER_ITEM,
)
from oaklib.interfaces import (
    MappingProviderInterface,
    SearchInterface,
    TextAnnotatorInterface,
)
from oaklib.interfaces.association_provider_interface import (
    AssociationProviderInterface,
    associations_subjects,
)
from oaklib.interfaces.class_enrichment_calculation_interface import (
    ClassEnrichmentCalculationInterface,
)
from oaklib.interfaces.differ_interface import DifferInterface
from oaklib.interfaces.merge_interface import MergeInterface
from oaklib.interfaces.metadata_interface import MetadataInterface
from oaklib.interfaces.obograph_interface import OboGraphInterface
from oaklib.interfaces.owl_interface import OwlInterface
from oaklib.interfaces.patcher_interface import PatcherInterface
from oaklib.interfaces.semsim_interface import SemanticSimilarityInterface
from oaklib.interfaces.summary_statistics_interface import SummaryStatisticsInterface
from oaklib.utilities.kgcl_utilities import generate_change_id
from tests import (
    ARCHAEA,
    BACTERIA,
    BIOLOGICAL_PROCESS,
    BONE_FRACTURE,
    CATALYTIC_ACTIVITY,
    CAUSALLY_UPSTREAM_OF,
    CELL,
    CELL_CORTEX,
    CELL_CORTEX_REGION,
    CELL_PERIPHERY,
    CELLULAR_ANATOMICAL_ENTITY,
    CELLULAR_COMPONENT,
    CELLULAR_ORGANISMS,
    CYTOPLASM,
    CYTOPLASMIC_REGION,
    ENDOMEMBRANE_SYSTEM,
    EUKARYOTA,
    FAKE_ID,
    FUNGI,
    GENE1,
    GENE2,
    GENE3,
    GENE4,
    GENE5,
    GENE6,
    GENE7,
    GENE8,
    GENE9,
    HUMAN,
    IMBO,
    INPUT_DIR,
    INTRACELLULAR,
    MAMMALIA,
    NUCLEAR_ENVELOPE,
    NUCLEAR_MEMBRANE,
    NUCLEUS,
    OPISTHOKONTA,
    PHENOTYPIC_ABNORMALITY,
    PHOTORECEPTOR_OUTER_SEGMENT,
    PHOTOSYNTHETIC_MEMBRANE,
    PLASMA_MEMBRANE,
    PROCESS,
    PROTEIN1,
    PROTEIN2,
    REGULATED_BY,
    REGULATES,
    SUBATOMIC_PARTICLE,
    VACUOLE,
)


def _as_json_dict_no_id(change: Change) -> dict:
    obj = json.loads(json_dumper.dumps(change, inject_type=True))
    del obj["id"]
    return obj


@dataclass
class ComplianceTester:
    """
    Tests for compliance against expected behavior.

    This is intended to be called from an implementation-specific unit test.
    Each such unit test can call compliance within this class.

    It is recommended that within the `setUp` method of the unit test,
    the following is performed.

    >>> self.compliance_tester = ComplianceTester(self)

    Then individual test can call this:

    >>> def test_foo(self):
    >>>    self.compliance_tester.test_foo(self.oi)
    """

    test: unittest.TestCase
    """Link back to implementation-specific unit test."""

    def test_definitions(self, oi: BasicOntologyInterface, include_metadata=False):
        """
        Tests text definition lookup.

        :param oi:
        :param include_metadata:
        :return:
        """
        test = self.test
        tdef = oi.definition(NUCLEUS)
        test.assertTrue(tdef.startswith("A membrane-bounded organelle of eukaryotic cells"))
        test.assertIsNone(oi.definition(FAKE_ID))
        if include_metadata:
            tdefs = list(oi.definitions([NUCLEUS, VACUOLE], include_metadata=True))
            test.assertEqual(2, len(tdefs))
            [tdef_nucleus] = [tdef for tdef in tdefs if tdef[0] == NUCLEUS]
            [tdef_vacuole] = [tdef for tdef in tdefs if tdef[0] == VACUOLE]
            test.assertTrue(
                tdef_nucleus[1].startswith("A membrane-bounded organelle of eukaryotic cells")
            )
            test.assertCountEqual(["GOC:go_curators"], tdef_nucleus[2][HAS_DBXREF])

    def test_owl_types(self, oi: BasicOntologyInterface, skip_oio=False):
        test = self.test
        cases = [
            (NUCLEUS, OWL_CLASS),
            (FAKE_ID, None),
            # (PART_OF, OWL_OBJECT_PROPERTY),
        ]
        if not skip_oio:
            cases.extend(
                [
                    ("goslim_generic", OIO_SUBSET_PROPERTY),
                    ("systematic_synonym", OIO_SYNONYM_TYPE_PROPERTY),
                ]
            )
        for entity, expected in cases:
            if expected is None:
                test.assertEqual([], oi.owl_type(entity))
            else:
                test.assertEqual([expected], oi.owl_type(entity), f"Failed for {entity}")
            if expected:
                entities = list(oi.entities(owl_type=expected))
                test.assertIn(entity, entities, f"{entity} not found in query for {expected}")
                for e2, expected2 in cases:
                    if expected2 != expected:
                        test.assertNotIn(
                            e2, entities, f"{e2} unexpectedly found in query for {expected}"
                        )

    def test_labels(self, oi: BasicOntologyInterface):
        """
        Tests lookup of labels by ID and reverse operation.

        :param oi:
        :return:
        """
        test = self.test
        cases = [
            (VACUOLE, "vacuole"),
            (CYTOPLASM, "cytoplasm"),
            (NUCLEAR_MEMBRANE, "nuclear membrane"),
            # (REGULATES, "regulates"),
        ]
        for curie, label in cases:
            test.assertEqual(label, oi.label(curie))
        for curie, label in cases:
            test.assertEqual([curie], oi.curies_by_label(label))
        tups = list(oi.labels(curie for curie, _ in cases))
        test.assertCountEqual(tups, cases)
        tups = list(oi.labels(list(oi.entities())))
        for case in cases:
            test.assertIn(case, tups)
        test.assertIsNone(oi.label(FAKE_ID))
        test.assertEqual([], list(oi.labels([FAKE_ID], allow_none=False)))
        test.assertEqual([(FAKE_ID, None)], list(oi.labels([FAKE_ID], allow_none=True)))
        test.assertEqual([(FAKE_ID, None)], list(oi.labels([FAKE_ID])))
        # test.assertIn("part of", oi.label(PART_OF))
        test.assertIn("regulates", oi.label(REGULATES))

    def test_synonyms(self, oi: BasicOntologyInterface):
        test = self.test
        syns = oi.entity_aliases("GO:0005575")
        # logging.info(syns)
        test.assertCountEqual(
            syns,
            [
                "cellular_component",
                "cellular component",
                "cell or subcellular entity",
                "subcellular entity",
            ],
        )
        syns = oi.entity_aliases(NUCLEUS)
        logging.info(syns)
        test.assertCountEqual(syns, ["nucleus", "cell nucleus", "horsetail nucleus"])
        syn_pairs = list(oi.entity_alias_map(NUCLEUS).items())
        test.assertCountEqual(
            syn_pairs,
            [
                ("oio:hasExactSynonym", ["cell nucleus"]),
                ("oio:hasNarrowSynonym", ["horsetail nucleus"]),
                ("rdfs:label", ["nucleus"]),
            ],
        )

    def test_defined_bys(self, oi: BasicOntologyInterface):
        """
        Tests lookup of defined_by by ID.

        :param oi:
        :return:
        """
        test = self.test
        cases = [
            (VACUOLE, "GO"),
            (CYTOPLASM, "GO"),
            (SUBATOMIC_PARTICLE, "CHEBI"),
            (HUMAN, "NCBITaxon"),
        ]
        actual = list(oi.defined_bys([c[0] for c in cases]))
        test.assertCountEqual(cases, actual)

    def test_subsets(self, oi: BasicOntologyInterface):
        test = self.test
        subsets = list(oi.subsets())
        test.assertIn("goslim_aspergillus", subsets)
        test.assertIn("GO:0003674", oi.subset_members("goslim_generic"))
        test.assertNotIn("GO:0003674", oi.subset_members("gocheck_do_not_manually_annotate"))

    def test_metadata(self, oi: MetadataInterface):
        test = self.test
        for curie in oi.entities():
            m = oi.entity_metadata_map(curie)
            logging.info(f"{curie} {m}")
        m = oi.entity_metadata_map(INTRACELLULAR)
        test.assertIn(TERM_TRACKER_ITEM, m.keys())  # TODO: check this generalizes
        test.assertIn(
            "https://github.com/geneontology/go-ontology/issues/17776", m[TERM_TRACKER_ITEM]
        )

    def test_obsolete_entities(self, oi: SearchInterface):
        """
        Tests lookup of defined_by by ID.

        :param oi: this should be for obsoletion_test.{obo,owl,...}
        :return:
        """
        test = self.test
        obsoletes_excluding_merged = list(oi.obsoletes(include_merged=False))
        obsoletes = list(oi.obsoletes())
        test.assertCountEqual(["CL:2", "CL:3", "CL:5", "CL:6"], obsoletes_excluding_merged)
        test.assertCountEqual(
            ["CL:1a1", "CL:1a2", "CL:4a1", "CL:1a3", "CL:2", "CL:3", "CL:5", "CL:6"], obsoletes
        )
        all_entities = set(list(oi.entities(filter_obsoletes=False)))
        all_non_obsolete_entities = set(list(oi.entities(filter_obsoletes=True)))
        ixn = all_non_obsolete_entities.intersection(obsoletes)
        # Note: the test file has intentional illegalities, 4a1 is an alt_id as well as a primary id
        # TODO: unify what the expected behavior is for this
        test.assertTrue(len(ixn) == 0 or ixn == {"CL:4a1"})
        test.assertCountEqual(all_entities, all_non_obsolete_entities.union(obsoletes))
        # test.assertCountEqual(obsoletes, all_entities.difference(all_non_obsolete_entities))
        for x in obsoletes:
            mm = oi.entity_metadata_map(x)
            test.assertEquals([True], mm[DEPRECATED_PREDICATE])
        cases = [
            ("CL:1", [], []),
            ("CL:1a1", ["CL:1"], []),
            ("CL:1a2", ["CL:1"], []),
            ("CL:1a3", ["CL:1"], []),
            ("CL:2", ["CL:2replacement"], []),
            ("CL:3", [], ["CL:3cons1", "CL:3cons2"]),
            ("CL:4a1", ["CL:4"], []),
            ("CL:5", ["CL:6"], []),
            ("CL:6", ["CL:7"], []),
        ]
        for curie, replaced_by, consider in cases:
            actual_replaced_by = [
                r[2]
                for r in oi.obsoletes_migration_relationships([curie])
                if r[1] == TERM_REPLACED_BY
            ]
            actual_consider = [
                r[2]
                for r in oi.obsoletes_migration_relationships([curie])
                if r[1] == CONSIDER_REPLACEMENT
            ]
            test.assertCountEqual(
                replaced_by, actual_replaced_by, f"replaced_by did not match for {curie}"
            )
            test.assertCountEqual(consider, actual_consider)
            for r in replaced_by:
                terms = list(
                    oi.basic_search(
                        curie,
                        config=SearchConfiguration(
                            properties=SearchProperty(SearchProperty.REPLACEMENT_IDENTIFIER)
                        ),
                    )
                )
                test.assertCountEqual([r], terms, f"replaced_by did not match for {curie}")

    def test_multilingual(self, oi: BasicOntologyInterface):
        """
        Tests multilingual capabilities

        :param oi: use an adapter for the HPO international subset
        :return:
        """
        test = self.test
        langs = list(oi.languages())
        expected_langs = ["cs", "tr", "fr", "nl"]
        test.assertCountEqual(expected_langs, langs)
        test.assertTrue(oi.multilingual)
        lang_labels = [
            (
                PHENOTYPIC_ABNORMALITY,
                "en",
                "Phenotypic abnormality",
                "A phenotypic abnormality.",
                True,
            ),
            (
                PHENOTYPIC_ABNORMALITY,
                "fr",
                "Anomalie phénotypique",
                "une anomalie phénotypique",
                True,
            ),
            (
                PHENOTYPIC_ABNORMALITY,
                "cs",
                "Fenotypová abnormalita",
                "Fenotypová abnormalita",
                True,
            ),
            (PHENOTYPIC_ABNORMALITY, "nl", "Fenotypische abnormaliteit", None, True),
            (
                BONE_FRACTURE,
                "en",
                "Bone fracture",
                "A partial or complete breakage of the continuity of a bone.",
                True,
            ),
            (BONE_FRACTURE, "nl", "Bone fracture", None, False),  # defaults to english
        ]
        test.assertEqual("en", oi.default_language)
        for curie, lang, expected_label, expected_definition, present in lang_labels:
            labels = list(oi.labels([curie]))
            test.assertGreater(len(labels), 0)
            label = oi.label(curie, lang=lang)
            test.assertEquals(expected_label, label, f"Label for {lang} did not match")
            label_tuples = list(oi.multilingual_labels([curie]))
            if present:
                test.assertIn(
                    lang,
                    [lang[2] or "en" for lang in label_tuples],
                    f"Label for {lang} not found in {label_tuples} for {curie}",
                )
            label_tuples = list(oi.multilingual_labels([curie], langs=[lang]))
            if present:
                test.assertIn(lang, [lang[2] or "en" for lang in label_tuples])
            other_langs = [lang for lang in expected_langs if lang != lang]
            label_tuples = list(oi.multilingual_labels([curie], langs=other_langs))
            test.assertGreater(len(label_tuples), 0)
            test.assertNotIn(lang, [lang[2] for lang in label_tuples])
            defn = oi.definition(curie, lang=lang)
            if expected_definition is not None:
                test.assertEquals(expected_definition, defn, f"Definition for {lang} did not match")
            defns = list(oi.definitions([curie], lang=lang))
            if expected_definition is None:
                pass
                # test.assertEqual(0, len(defns), f"Expected no definition for {lang} for {curie}")
            else:
                test.assertEqual(1, len(defns), f"Expected one definition for {lang} for {curie}")
                test.assertEqual(
                    expected_definition, defns[0][1], f"Definition for {lang} did not match"
                )

    def test_sssom_mappings(self, oi: MappingProviderInterface):
        """
        Tests conformance of MappingProviderInterface.

        Also as a side-effect tests simple mapping retrieval from the BasicOntologyInterface

        - Tests retrieval in both directions (subject as query vs object as query)

        TODO: the test ontology does not yet include an example of using skos annotations

        :param oi:
        :return:
        """
        test = self.test
        # test retrieval of mapping dict
        nm = oi.create_normalization_map(
            oi.entities(), source_prefixes=["GO"], target_prefixes=["Wikipedia"]
        )
        test.assertGreater(len(nm), 0)
        test.assertEqual("Wikipedia:Cell_nucleus", nm[NUCLEUS])
        test.assertEqual("Wikipedia:Vacuole", nm[VACUOLE])
        test.assertTrue(
            all([k.startswith("GO") and v.startswith("Wikipedia:") for k, v in nm.items()])
        )
        # test case normalization
        nm = oi.create_normalization_map(
            oi.entities(), source_prefixes=["GO"], target_prefixes=["WIKIPEDIA"]
        )
        test.assertGreater(len(nm), 0)
        test.assertEqual("WIKIPEDIA:Cell_nucleus", nm[NUCLEUS])
        test.assertEqual("WIKIPEDIA:Vacuole", nm[VACUOLE])
        test.assertTrue(
            all([k.startswith("GO") and v.startswith("WIKIPEDIA:") for k, v in nm.items()])
        )
        # test case normalization, where the source is lower case
        entities_lc = [x.lower() for x in oi.entities()]
        nm = oi.create_normalization_map(
            entities_lc,
            source_prefixes=["GO"],
            target_prefixes=["WIKIPEDIA"],
            prefix_alias_map={"Wikipedia": "WIKIPEDIA", "GO": "go"},
        )
        test.assertGreater(len(nm), 0, "expected case conversion to work")
        test.assertEqual("WIKIPEDIA:Cell_nucleus", nm[NUCLEUS.lower()])
        test.assertEqual("WIKIPEDIA:Vacuole", nm[VACUOLE.lower()])
        test.assertTrue(
            all([k.startswith("go") and v.startswith("WIKIPEDIA:") for k, v in nm.items()])
        )
        cases = [
            (NUCLEUS, ["Wikipedia:Cell_nucleus", "NIF_Subcellular:sao1702920020"]),
            (VACUOLE, ["Wikipedia:Vacuole"]),
            (MAMMALIA, []),
        ]
        for curie, expected_mappings in cases:
            # test normalization
            for m in expected_mappings:
                prefix = m.split(":")[0]
                normalized_id = oi.normalize(curie, target_prefixes=[prefix])
                test.assertEqual(m, normalized_id)
                m_upper = m.replace("Wikipedia", "WIKIPEDIA").replace(
                    "NIF_Subcellular", "NIF_SUBCELLULAR"
                )
                test.assertEqual(m_upper, oi.normalize(curie, target_prefixes=[prefix.upper()]))
                test.assertEqual(
                    m_upper,
                    oi.normalize(
                        curie.lower(), target_prefixes=[prefix.upper()], source_prefixes=["GO"]
                    ),
                )
            mappings = list(oi.sssom_mappings(curie))
            mapping_objects = [m.object_id for m in mappings]
            test.assertCountEqual(
                expected_mappings,
                mapping_objects,
                f"expected mappings({curie}) = {expected_mappings} got {mapping_objects}",
            )
            mapping_objects = [m[2] for m in oi.simple_mappings([curie])]
            test.assertCountEqual(
                expected_mappings,
                mapping_objects,
                f"expected simple mappings({curie}) = {expected_mappings} got {mapping_objects}",
            )
            for m in mappings:
                reverse_mappings = list(oi.sssom_mappings(m.object_id))
                reverse_subject_ids = [m.subject_id for m in reverse_mappings]
                test.assertIn(curie, reverse_subject_ids)
            prefixes = [x.split(":")[0] for x in expected_mappings]
            for prefix in prefixes:
                mappings = list(oi.sssom_mappings(curie, source=prefix))
                expected_with_prefix = [x for x in expected_mappings if x.startswith(prefix)]
                test.assertCountEqual(
                    expected_with_prefix,
                    [m.object_id for m in mappings],
                    f"expected mappings({curie})[{prefix}]",
                )

    def test_relationships(self, oi: BasicOntologyInterface, ignore_annotation_edges=False):
        """
        Tests relationship methods for compliance.

        :param oi:
        :param ignore_annotation_edges: ignore edges representing OWL annotation assertion axioms
        :return:
        """
        test = self.test
        cases = [
            (NUCLEUS, False, [(NUCLEUS, IS_A, IMBO), (NUCLEUS, ONLY_IN_TAXON, EUKARYOTA)]),
            (VACUOLE, True, [(VACUOLE, IS_A, IMBO), (VACUOLE, PART_OF, CYTOPLASM)]),
            (SUBATOMIC_PARTICLE, True, []),
            (HUMAN, True, [(HUMAN, IS_A, MAMMALIA)]),
            (CELL, True, [(CELL, IS_A, "CARO:0000003"), (CELL, ONLY_IN_TAXON, CELLULAR_ORGANISMS)]),
            (CELLULAR_COMPONENT, True, [(CELLULAR_COMPONENT, IS_A, "BFO:0000040")]),
        ]
        for curie, complete, expected_rels in cases:
            logging.info(f"TESTS FOR {curie}")
            if ignore_annotation_edges:
                expected_rels = [r for r in expected_rels if r[1] != NEVER_IN_TAXON]
            rels = list(oi.relationships([curie]))
            preds = set()
            for rv in expected_rels:
                test.assertIn(rv, rels)
                preds.add(rv[1])
            if complete:
                test.assertCountEqual(expected_rels, rels)
            rels = list(oi.relationships([curie], predicates=list(preds)))
            test.assertCountEqual(expected_rels, rels)
            for p in preds:
                for rel in oi.relationships([curie], predicates=[p]):
                    test.assertIn(rel, expected_rels)
                for r, o in oi.outgoing_relationships(curie, predicates=[p]):
                    test.assertIn((curie, r, o), expected_rels)
            # test reverse
            for s, p, o in expected_rels:
                expected_rel = s, p, o
                rels = list(oi.relationships(None, None, [o]))
                test.assertIn(expected_rel, rels)
                rels = list(oi.relationships(None, [p], [o]))
                test.assertIn(expected_rel, rels)
                rels = list(oi.relationships([s], [p], [o]))
                test.assertEqual([expected_rel], rels)
                irels = list(oi.incoming_relationships(o, predicates=[p]))
                test.assertIn((p, s), irels)

    def test_rbox_relationships(self, oi: BasicOntologyInterface):
        """
        Tests relationships between relationship types

        :param oi:
        :return:
        """
        test = self.test
        cases = [
            (REGULATES, [CAUSALLY_UPSTREAM_OF], REGULATED_BY, PROCESS, PROCESS),
        ]
        for curie, is_as, inv, domain, range in cases:
            logging.info(f"TESTS FOR {curie}")
            for p, expected in [
                (SUBPROPERTY_OF, is_as),
                (RDFS_DOMAIN, [domain]),
                (RDFS_RANGE, [range]),
                (INVERSE_OF, [inv]),
            ]:
                parents = [r[2] for r in oi.relationships([curie], predicates=[p])]
                test.assertCountEqual(
                    expected, parents, f"expected {p}({curie}) = {expected} got {parents}"
                )
                parents = [r[2] for r in oi.relationships([curie]) if r[1] == p]
                test.assertCountEqual(
                    expected, parents, f"expected {p}({curie}) = {expected} got {parents}"
                )

    def test_equiv_relationships(self, oi: BasicOntologyInterface):
        """
        Tests equivalence relationship methods for compliance.

        The test suite includes a single equivalence axiom between named classes,
        between CHEBI and BFO roles.

        :param oi:
        :return:
        """
        test = self.test
        pairs = [("BFO:0000023", "CHEBI:50906")]
        for c1, c2 in pairs:
            for s1, s2 in [(c1, c2), (c2, c1)]:
                rels = oi.outgoing_relationship_map(s1)
                test.assertCountEqual(rels[EQUIVALENT_CLASS], [s2])

    def test_logical_definitions(self, oi: OboGraphInterface):
        test = self.test
        cases = [
            (CELL_CORTEX, [CYTOPLASM], [(PART_OF, CELL_PERIPHERY)]),
        ]
        for case in cases:
            defined_class, genus_ids, rels = case
            ldefs = list(oi.logical_definitions([defined_class]))
            test.assertIsNotNone(ldefs)
            test.assertEqual(1, len(ldefs))
            ldef = ldefs[0]
            test.assertCountEqual(genus_ids, ldef.genusIds)
            restrs = [
                obograph.ExistentialRestrictionExpression(propertyId=x[0], fillerId=x[1])
                for x in rels
            ]
            test.assertCountEqual(restrs, ldef.restrictions)
        # unionOfs should NOT be included
        test.assertEqual([], list(oi.logical_definitions("NCBITaxon_Union:0000030")))

    def test_obograph_node(self, oi: OboGraphInterface):
        test = self.test
        node = oi.node(NUCLEUS)
        test.assertEqual(NUCLEUS, node.id)
        test.assertEqual("nucleus", node.lbl)
        meta = node.meta
        test.assertTrue(meta.definition.val.startswith("A membrane-"))
        test.assertCountEqual(
            ["NIF_Subcellular:sao1702920020", "Wikipedia:Cell_nucleus"], [s.val for s in meta.xrefs]
        )
        test.assertCountEqual(
            [("hasExactSynonym", "cell nucleus"), ("hasNarrowSynonym", "horsetail nucleus")],
            [(s.pred, s.val) for s in meta.synonyms],
        )
        test.assertIn("obo:go#goslim_yeast", meta.subsets)
        nodes = list(oi.nodes())
        test.assertGreater(len(nodes), 10)
        test.assertIn(NUCLEUS, [n.id for n in nodes])

    def test_synonym_types(self, oi: OboGraphInterface):
        """
        Tests that synonym types can be retrieved.

        Note that in the OboGraph data model, *scope* (exact, broad, etc.) is distinct
        from the optional *type* (ontology specific, e.g. ABBREVIATION) of a synonym.

        We use the standard test ontology which has a "systematic_synonym" type on
        one of the synonyms.
        """
        test = self.test
        node = oi.node(NUCLEUS, include_metadata=True)
        cases = [
            (1, "hasExactSynonym", "cell nucleus", [], "systematic_synonym"),
            (
                2,
                "hasNarrowSynonym",
                "horsetail nucleus",
                ["GOC:mah", "GOC:vw", "GOC:al", "PMID:15030757"],
                None,
            ),
        ]

        def _check(syns: List[obograph.SynonymPropertyValue]):
            found = {}
            for syn in syns:
                matched = False
                for case in cases:
                    num, pred, label, xrefs, typ = case
                    if (
                        pred == syn.pred
                        and label == syn.val
                        and sorted(xrefs) == sorted(syn.xrefs)
                        and typ == syn.synonymType
                    ):
                        found[num] = True
                        matched = True
                test.assertTrue(matched, f"Unexpected synonym: {syn}")
            for case in cases:
                test.assertIn(case[0], found, f"Missing synonym: {case}")

        _check(node.meta.synonyms)
        syns = list(oi.synonym_property_values(NUCLEUS))
        _check([syn[1] for syn in syns])

    def test_dump_obograph(self, oi: BasicOntologyInterface):
        """
        Tests conformance of dump method with obograph json syntax.

        Exports to json, and then parses output using json adapter.

        :param oi:
        :return:
        """
        with tempfile.TemporaryDirectory() as tmpdirname:
            fname = Path(tmpdirname) / "tmp_obograph.json"
            oi.dump(str(fname), "json")
            oi2 = get_adapter(f"obograph:{fname.as_posix()}")

        self.test_labels(oi2)
        self.test_definitions(oi2)
        self.test_synonyms(oi2)
        self.test_logical_definitions(oi2)
        # TODO:
        # self.test_sssom_mappings(oi2)
        # TODO:
        # self.test_logical_definitions(oi2)
        # TODO: align test cases
        # self.test_relationships(oi2)

    def test_disjoint_with(self, oi: OwlInterface):
        """
        Tests querying for disjoint pairs

        :param oi:
        :return:
        """
        test = self.test
        pairs = list(oi.disjoint_pairs())
        expected = [
            ("BFO:0000002", "BFO:0000003"),
            ("BFO:0000004", "BFO:0000020"),
            ("CL:0000000", "GO:0043226"),
            ("GO:0003674", "GO:0008150"),
            ("GO:0003674", "GO:0005575"),
            ("GO:0005575", "GO:0008150"),
            ("GO:0005634", "GO:0005737"),
            ("NCBITaxon:10239", "NCBITaxon:131567"),
            ("NCBITaxon:2", "NCBITaxon:2759"),
            ("NCBITaxon:2", "NCBITaxon:2157"),
            ("NCBITaxon:2157", "NCBITaxon:2759"),
            ("NCBITaxon:2611352", "NCBITaxon:554915"),
            ("NCBITaxon:2611352", "NCBITaxon:33154"),
            ("NCBITaxon:2611352", "NCBITaxon:33090"),
            ("NCBITaxon:33090", "NCBITaxon:554915"),
            ("NCBITaxon:33090", "NCBITaxon:33154"),
            ("NCBITaxon:33154", "NCBITaxon:554915"),
        ]
        for pair in pairs:
            test.assertTrue(
                pair in expected or pair[::-1] in expected, f"Unexpected disjoint pair: {pair}"
            )
        for case in expected:
            test.assertTrue(
                case in pairs or case[::-1] in pairs, f"Expected disjoint pair not found: {case}"
            )
        for case in expected:
            for c in case:
                c_pairs = list(oi.disjoint_pairs([c]))
                test.assertTrue(
                    case in c_pairs or case[::-1] in c_pairs,
                    f"Expected disjoint pair not found for {c}: {case}",
                )
                test.assertFalse(
                    any(c for c_pair in c_pairs if c not in c_pair),
                    f"Unexpected disjoint pair for {c}: {case}",
                )
            test.assertTrue(
                oi.is_disjoint(case[0], case[1]),
                f"Expected disjoint pair not found for {c}: {case}",
            )
            test.assertTrue(
                oi.is_disjoint(case[1], case[0]),
                f"Expected disjoint pair not found for {c}: {case}",
            )
            if isinstance(oi, SemanticSimilarityInterface):
                c1, c2 = case
                cds = list(oi.common_descendants(c1, c2, predicates=[IS_A]))
                test.assertFalse(cds, f"Did not common descendants: {c1}, {c2} = {cds}")
        entailed_cases = [
            (NUCLEUS, BIOLOGICAL_PROCESS),
            (NUCLEUS, CELL_CORTEX),
            (CELL, VACUOLE),
        ]
        for c1, c2 in entailed_cases:
            test.assertTrue(oi.is_disjoint(c1, c2), f"Expected disjoint pair: {c1}, {c2}")
            test.assertTrue(oi.is_disjoint(c2, c1), f"Expected disjoint pair: {c1}, {c2}")
        negative_cases = [
            (NUCLEUS, NUCLEAR_MEMBRANE),
            (NUCLEAR_MEMBRANE, CELL_CORTEX),
            (NUCLEUS, CELLULAR_COMPONENT),
            (NUCLEUS, NUCLEUS),
            ("CHEBI:33250", "CHEBI:33250"),
            ("CHEBI:24431", "CHEBI:24431"),
        ]
        for c1, c2 in negative_cases:
            test.assertFalse(oi.is_disjoint(c1, c2), f"Unexpected disjoint pair: {c1}, {c2}")
            test.assertFalse(oi.is_disjoint(c2, c1), f"Unexpected disjoint pair: {c1}, {c2}")
        for c in oi.entities(owl_type=OWL_CLASS):
            test.assertFalse(oi.is_disjoint(c, c), f"Unexpected disjoint pair: {c}, {c}")
            if isinstance(oi, SemanticSimilarityInterface):
                cds = list(oi.common_descendants(c, c, predicates=[IS_A]))
                test.assertTrue(cds, f"Expected common descendants: {c}, {c}")
                test.assertIn(c, cds, f"ExpectedIn: {c}, {cds}")

    def test_merge(self, target: MergeInterface, source: BasicOntologyInterface):
        """
        Tests ability to merge a source ontology into a target.

        :param target:
        :param source:
        :return:
        """
        test = self.test
        target_entities = set(target.entities(owl_type=OWL_CLASS))
        source_entities = set(source.entities(owl_type=OWL_CLASS))
        target.merge([source])
        merged_entities = set(target.entities(owl_type=OWL_CLASS))
        diff = merged_entities.difference(target_entities.union(source_entities))
        for x in diff:
            print(x)
        test.assertCountEqual(target_entities.union(source_entities), merged_entities)
        in_both = target_entities.intersection(source_entities)
        test.assertIn(CELL, in_both)
        # TODO
        # test.assertIn(PART_OF, list(target.entities()))

    def test_reflexive_diff(self, oi: DifferInterface):
        """
        Tests that the reflexive diff is empty

        :param oi:
        :return:
        """
        test = self.test
        diff = list(oi.diff(oi))
        for ch in diff:
            logging.info(ch)
        test.assertEqual(0, len(diff), f"Reflexive diff is not empty: {diff}")

    def test_diff(self, oi: DifferInterface, oi_modified: DifferInterface):
        """
        Tests diff implementation by comparing two ontologies.

        :param oi:
        :param oi_modified:
        :return:
        """
        n_unexpected = 0
        test = self.test
        diff = list(oi.diff(oi_modified))
        FIXED_ID = "test"
        expected = [
            kgcl.RemoveSynonym(
                id=FIXED_ID, about_node=CATALYTIC_ACTIVITY, old_value="enzyme activity"
            ),
            kgcl.NewSynonym(
                id=FIXED_ID, about_node=CATALYTIC_ACTIVITY, new_value="catalytic activity"
            ),
            kgcl.NodeRename(
                id=FIXED_ID,
                about_node=CATALYTIC_ACTIVITY,
                new_value="enzyme activity",
                old_value="catalytic activity",
            ),
            kgcl.NodeDeletion(id=FIXED_ID, about_node="GO:0033673"),
        ]
        for ch in diff:
            ch.id = FIXED_ID
            if ch in expected:
                expected.remove(ch)
            else:
                logging.error(f"Unexpected change: {ch}")
                n_unexpected += 1
            ch.type = type(ch).__name__
        test.assertEqual(0, len(expected), f"Expected changes not found: {expected}")
        expected_rev = [
            kgcl.NewSynonym(
                id=FIXED_ID, about_node=CATALYTIC_ACTIVITY, new_value="enzyme activity"
            ),
            kgcl.RemoveSynonym(
                id=FIXED_ID, about_node=CATALYTIC_ACTIVITY, old_value="catalytic activity"
            ),
            kgcl.NodeRename(
                id=FIXED_ID,
                about_node=CATALYTIC_ACTIVITY,
                old_value="enzyme activity",
                new_value="catalytic activity",
            ),
            kgcl.ClassCreation(id=FIXED_ID, about_node="GO:0033673"),
        ]
        rdiff = list(oi_modified.diff(oi))
        for ch in rdiff:
            ch.id = FIXED_ID
            if ch in expected_rev:
                expected_rev.remove(ch)
            else:
                logging.error(f"Unexpected change: {ch}")
                n_unexpected += 1
            ch.type = type(ch).__name__
        test.assertEqual(0, len(expected_rev), f"Expected changes not found: {expected_rev}")
        test.assertEqual(0, n_unexpected)
        # test diff summary
        summary = oi.diff_summary(oi_modified)
        logging.info(summary)
        residual = summary["__RESIDUAL__"]
        cases = [
            ("RemoveSynonym", 1),
            ("NewSynonym", 1),
            ("NodeDeletion", 1),
            ("All_Synonym", 2),
        ]
        for typ, expected in cases:
            test.assertEqual(expected, residual[typ])

    def test_extract_graph(self, oi: OboGraphInterface, test_metadata=False):
        test = self.test
        # TODO: add tests when test dataset is unified
        cases = [
            ([NUCLEUS], False, 1, 0, []),
            ([NUCLEUS, NUCLEAR_ENVELOPE], False, 2, 1, []),
            # ([NUCLEUS, NUCLEAR_ENVELOPE], True, 2, 6, []),
            ([NUCLEUS, IMBO, NUCLEAR_ENVELOPE], False, 3, 2, []),
        ]
        for nodes, dangling, num_nodes, num_edges, expected in cases:
            g = oi.extract_graph(nodes, dangling=dangling)
            test.assertEqual(num_nodes, len(g.nodes))
            test.assertEqual(num_edges, len(g.edges))
            node_ids = [n.id for n in g.nodes]
            for node_id in nodes:
                node_uri = oi.curie_to_uri(node_id)
                test.assertTrue(node_uri in node_ids or node_id in node_ids)
            for e in expected:
                test.assertIn(e, g.edges)
            if NUCLEUS in nodes:
                node_uri = oi.curie_to_uri(NUCLEUS)
                node = [n for n in g.nodes if n.id == node_uri or n.id == NUCLEUS][0]
                test.assertTrue(node.id == NUCLEUS or node.id == node_uri)
                test.assertEqual("nucleus", node.lbl)
                if test_metadata:
                    test.assertGreater(len(node.meta.subsets), 0)
                    defn = node.meta.definition
                    test.assertTrue(defn.val.startswith("A membrane-bounded"))
                    test.assertCountEqual(["GOC:go_curators"], defn.xrefs)
                    syns = node.meta.synonyms
                    test.assertTrue(any(s for s in syns if s.val == "cell nucleus"))
                    test.assertTrue(any(s for s in syns if s.val == "horsetail nucleus"))

    def test_patcher(
        self,
        oi: PatcherInterface,
        original_oi: DifferInterface = None,
        roundtrip_function: Callable = None,
    ):
        """
        Tests conformance to a patcher interface.

        This will apply changes to an input ontology, it will then diff the modified ontology
        to recapitulate the changes.

        :param oi:
        :param original_oi:
        :param roundtrip_function: a function to create a new PatchInterface.
        :return:
        """
        test = self.test
        # Each change is a tuple of:
        #   - instantiated change object, following KGCL model
        #   - expects_raises - if True then applying the change is expected to raise an exception
        #   - test_func - a function that checks the state of the ontology post-change
        #   - expanded_changes - in some cases a change will be expanded into multiple changes
        cases = [
            (
                kgcl.NodeRename(id=generate_change_id(), about_node=VACUOLE, new_value="VaCuOlE"),
                False,
                lambda oi: test.assertEqual(
                    "VaCuOlE",
                    oi.label(VACUOLE),
                ),
                None,
            ),
            (
                NodeObsoletion(id=generate_change_id(), about_node=CELL_PERIPHERY),
                False,
                lambda oi: test.assertIn(
                    CELL_PERIPHERY,
                    oi.obsoletes(),
                ),
                None,
            ),
            (
                kgcl.NodeObsoletionWithDirectReplacement(
                    id=generate_change_id(),
                    about_node=NUCLEUS,
                    has_direct_replacement=NUCLEAR_MEMBRANE,
                ),
                False,
                [
                    lambda oi: test.assertIn(
                        NUCLEUS,
                        oi.obsoletes(),
                    ),
                    lambda oi: test.assertEqual(
                        [NUCLEAR_MEMBRANE],
                        oi.entity_metadata_map(NUCLEUS).get(TERM_REPLACED_BY, []),
                    ),
                ],
                None,
            ),
            (NodeObsoletion(id=generate_change_id(), about_node=FAKE_ID), True, None, None),
            (
                kgcl.SynonymReplacement(
                    id=generate_change_id(),
                    about_node=CELLULAR_COMPONENT,
                    old_value="subcellular entity",
                    new_value="foo bar",
                ),
                False,
                lambda oi: test.assertCountEqual(
                    [
                        "cell or subcellular entity",
                        "cellular component",
                        "cellular_component",
                        "foo bar",
                    ],
                    oi.entity_aliases(CELLULAR_COMPONENT),
                ),
                [
                    kgcl.NewSynonym(
                        id=generate_change_id(),
                        about_node=CELLULAR_COMPONENT,
                        new_value="foo bar",
                    ),
                    kgcl.RemoveSynonym(
                        id=generate_change_id(),
                        about_node=CELLULAR_COMPONENT,
                        old_value="subcellular entity",
                    ),
                ],
            ),
            (
                kgcl.NewSynonym(id=generate_change_id(), about_node=FUNGI, new_value="shroom"),
                False,
                lambda oi: test.assertCountEqual(
                    ["shroom", "fungi", "Fungi", "Mycota"],
                    oi.entity_aliases(FUNGI),
                ),
                None,
            ),
            (
                kgcl.RemoveSynonym(
                    id=generate_change_id(),
                    about_node=OPISTHOKONTA,
                    old_value="Fungi/Metazoa group",
                ),
                False,
                lambda oi: test.assertCountEqual(
                    ["Opisthokonta", "opisthokonts"],
                    oi.entity_aliases(OPISTHOKONTA),
                ),
                None,
            ),
            (
                kgcl.NewTextDefinition(
                    id=generate_change_id(),
                    about_node=OPISTHOKONTA,
                    new_value="It is an opisthokonta.",
                ),
                False,
                lambda oi: test.assertEqual(
                    "It is an opisthokonta.",
                    oi.definition(OPISTHOKONTA),
                ),
                None,
            ),
            (
                kgcl.NodeTextDefinitionChange(
                    id=generate_change_id(),
                    about_node=BIOLOGICAL_PROCESS,
                    new_value="It is a biological process.",
                ),
                False,
                lambda oi: test.assertEqual(
                    "It is a biological process.",
                    oi.definition(BIOLOGICAL_PROCESS),
                ),
                None,
            ),
        ]
        # Apply changes and test the end-state is as expected
        for case in cases:
            change, expects_raises, test_func, expanded_changes = case
            if expects_raises:
                with test.assertRaises(ValueError):
                    oi.apply_patch(change)
            else:
                oi.apply_patch(change)
                if isinstance(test_func, list):
                    [t(oi) for t in test_func]
                else:
                    test_func(oi)
        if roundtrip_function:
            # pass through a save and reload
            oi2 = roundtrip_function(oi)
        else:
            # just use the original ontology
            oi2 = oi
        # gather all changes that do not raise errors
        # (gather as dict objects to make more comparable)
        expected_changes = []
        for case in cases:
            change, expects_raises, test_func, expanded_changes = case
            if test_func:
                # re-apply test function
                if isinstance(test_func, list):
                    [t(oi2) for t in test_func]
                else:
                    test_func(oi2)
            if not expects_raises:
                if not expanded_changes:
                    expanded_changes = [change]
                for change in expanded_changes:
                    change_obj = _as_json_dict_no_id(change)
                    # if "old_value" in change_obj:
                    #    del change_obj["old_value"]
                    expected_changes.append(change_obj)
        # perform a diff between the original ontology and the post-change ontology;
        # compare these with the expected changes
        if original_oi:
            diffs = original_oi.diff(oi2)
            for diff in diffs:
                kgcl_diff = render(diff)
                logging.info(kgcl_diff)
                change_obj = _as_json_dict_no_id(diff)
                if "old_value" in change_obj and "new_value" in change_obj:
                    del change_obj["old_value"]
                if change_obj in expected_changes:
                    expected_changes.remove(change_obj)
                else:
                    raise ValueError(f"Cannot find: {change_obj} in {expected_changes}")
            test.assertCountEqual([], expected_changes)

    def test_patcher_obsoletion_chains(self, get_adapter_function: Callable):
        """
        Tests logic for expanding multiple obsoletions.

        An obsoletion change can be expanded into multiple additional changes,
        to *rewire* the ontology around the removed class.

        This rewiring should also work when multiple obsoletions are
        combined together

        :param get_adapter_function: function to generate a fresh adapter
        """
        test = self.test
        cases = [
            ([CYTOPLASM], "cannot be obsoleted as used in logical definition", []),
            ([VACUOLE], None, [(ENDOMEMBRANE_SYSTEM, HAS_PART, IMBO)]),
            (
                [ENDOMEMBRANE_SYSTEM],
                None,
                [(NUCLEAR_ENVELOPE, PART_OF, CELLULAR_ANATOMICAL_ENTITY)],
            ),
            (
                [ENDOMEMBRANE_SYSTEM, VACUOLE],
                None,
                [(NUCLEAR_ENVELOPE, PART_OF, CELLULAR_ANATOMICAL_ENTITY)],
            ),
            (
                [VACUOLE, ENDOMEMBRANE_SYSTEM],
                None,
                [(NUCLEAR_ENVELOPE, PART_OF, CELLULAR_ANATOMICAL_ENTITY)],
            ),
            ([NUCLEAR_ENVELOPE], None, [(NUCLEAR_MEMBRANE, PART_OF, ENDOMEMBRANE_SYSTEM)]),
            (
                [NUCLEAR_ENVELOPE, ENDOMEMBRANE_SYSTEM],
                None,
                [(NUCLEAR_MEMBRANE, PART_OF, CELLULAR_ANATOMICAL_ENTITY)],
            ),
            (
                [NUCLEAR_ENVELOPE, ENDOMEMBRANE_SYSTEM, VACUOLE],
                None,
                [(NUCLEAR_MEMBRANE, PART_OF, CELLULAR_ANATOMICAL_ENTITY)],
            ),
            (
                [CYTOPLASMIC_REGION],
                None,
                [(CELL_CORTEX_REGION, IS_A, CYTOPLASM), (CELL_CORTEX_REGION, PART_OF, CYTOPLASM)],
            ),
            ([CELL_CORTEX_REGION, CELL_CORTEX], None, []),
            ([CELL_CORTEX_REGION, CELL_CORTEX, CYTOPLASMIC_REGION, CYTOPLASM], None, []),
            (
                [CYTOPLASM, CELL_CORTEX_REGION, CELL_CORTEX, CYTOPLASMIC_REGION],
                "order of obsoletion is wrong",
                [],
            ),
        ]
        for obsoletions, failure_reason, expected_edges in cases:
            commands = [f"obsolete {t}" for t in obsoletions]
            changes = [kgcl_parser.parse_statement(c) for c in commands]
            oi = get_adapter_function()
            current_obsolete_entities = list(oi.obsoletes())
            for o in obsoletions:
                test.assertNotIn(o, current_obsolete_entities)
            current_relationships = list(oi.relationships())
            for e in expected_edges:
                test.assertNotIn(e, current_relationships)
            if failure_reason:
                with test.assertRaises(ValueError):
                    oi.expand_changes(changes, apply=True)
                continue
            # expanded_changes = oi.expand_changes(changes, apply=False)
            # for change in expanded_changes:
            #    print(json_dumper.dumps(change))
            expanded_changes = oi.expand_changes(changes, apply=True)
            logging.info(f"Expanded changes: {len(expanded_changes)}")
            test.assertGreater(len(expanded_changes), 1)
            refreshed_obsolete_entities = list(oi.obsoletes())
            for o in obsoletions:
                test.assertIn(o, refreshed_obsolete_entities)
            test.assertCountEqual(
                obsoletions, set(refreshed_obsolete_entities) - set(current_obsolete_entities)
            )
            refreshed_relationships = list(oi.relationships())
            for e in expected_edges:
                test.assertIn(e, refreshed_relationships)

    def test_add_contributors(self, oi: PatcherInterface, legacy: bool = True):
        """
        Tests adding contributor metadata using default properties

        :param oi:
        :param legacy: if True, assume legacy oboInOwl properties
        :return:
        """
        test = self.test
        contributors = ["orcid:1234", "orcid:5678"]
        date = "2022-02-02"
        creator = contributors[0]
        oi.add_contributors(NUCLEUS, contributors)
        oi.set_creator(NUCLEUS, creator)
        oi.set_creation_date(NUCLEUS, date)
        mm = oi.entity_metadata_map(NUCLEUS)
        test.assertCountEqual(mm[CONTRIBUTOR], contributors)
        if legacy:
            test.assertEqual(mm[OIO_CREATED_BY], [creator])
            test.assertEqual(mm[OIO_CREATION_DATE], [date])
        else:
            test.assertEqual(mm[CREATOR], [creator])
            test.assertEqual(mm[CREATED], [date])

    def test_summary_statistics(self, oi: SummaryStatisticsInterface):
        """
        Tests ability to produce summary statistics
        :param oi:
        :return:
        """
        test = self.test
        oi.include_residuals = True
        stats = oi.branch_summary_statistics(include_entailed=True)
        test.assertEqual(247, stats.class_count)
        test.assertEqual(94, stats.class_count_with_text_definitions)
        test.assertEqual(16, stats.subset_count)
        test.assertEqual(12, stats.class_count_by_subset["obo:go#goslim_yeast"].filtered_count)
        test.assertEqual(23, stats.edge_count_by_predicate[PART_OF].filtered_count)
        test.assertEqual(223, stats.edge_count_by_predicate[IS_A].filtered_count)
        test.assertEqual(591108, stats.entailed_edge_count_by_predicate[IS_A].filtered_count)
        test.assertEqual(255, stats.distinct_synonym_count)
        test.assertEqual(264, stats.synonym_statement_count)
        test.assertEqual(
            136, stats.synonym_statement_count_by_predicate[HAS_EXACT_SYNONYM].filtered_count
        )
        test.assertEqual(152, stats.mapping_statement_count_by_predicate[HAS_DBXREF].filtered_count)
        stats_cc = oi.branch_summary_statistics("cc", branch_roots=[CELLULAR_COMPONENT])
        test.assertEqual(23, stats_cc.class_count)
        test.assertEqual(23, stats_cc.class_count_with_text_definitions)
        test.assertEqual(19, stats_cc.edge_count_by_predicate[PART_OF].filtered_count)
        test.assertEqual(26, stats_cc.edge_count_by_predicate[IS_A].filtered_count)
        test.assertEqual(29, stats_cc.distinct_synonym_count)
        test.assertEqual(29, stats_cc.synonym_statement_count)
        test.assertEqual(
            14, stats_cc.synonym_statement_count_by_predicate[HAS_EXACT_SYNONYM].filtered_count
        )
        test.assertEqual(
            17, stats_cc.mapping_statement_count_by_predicate[HAS_DBXREF].filtered_count
        )
        stats_ns = oi.branch_summary_statistics(
            "cc_namespace", property_values={"oio:hasOBONamespace": "cellular_component"}
        )
        test.assertEqual(23, stats_ns.class_count)
        test.assertEqual(23, stats_ns.class_count_with_text_definitions)
        test.assertEqual(19, stats_ns.edge_count_by_predicate[PART_OF].filtered_count)
        test.assertEqual(26, stats_ns.edge_count_by_predicate[IS_A].filtered_count)
        test.assertEqual(29, stats_ns.distinct_synonym_count)
        test.assertEqual(29, stats_ns.synonym_statement_count)
        test.assertEqual(
            14, stats_ns.synonym_statement_count_by_predicate[HAS_EXACT_SYNONYM].filtered_count
        )
        test.assertEqual(
            17, stats_ns.mapping_statement_count_by_predicate[HAS_DBXREF].filtered_count
        )
        logging.info("Test grouping by OBO Namespace")
        global_stats = oi.global_summary_statistics(group_by="oio:hasOBONamespace")
        gs_cc = global_stats.partitions["cellular_component"]
        test.assertEqual(14, gs_cc.subset_count)
        test.assertEqual(8, gs_cc.class_count_by_subset["obo:go#goslim_yeast"].filtered_count)
        test.assertCountEqual(
            [
                "cellular_component",
                "biological_process",
                "molecular_function",
                "external",
                "__RESIDUAL__",
            ],
            list(global_stats.partitions.keys()),
        )
        for k, v in vars(stats_ns).items():
            if isinstance(v, int):
                test.assertEqual(v, getattr(gs_cc, k))
        logging.info("Test grouping by prefix")
        global_stats = oi.global_summary_statistics(group_by="sh:prefix")
        ro_stats = global_stats.partitions["RO"]
        test.assertEqual(0, ro_stats.class_count)
        test.assertEqual(88, ro_stats.object_property_count)
        test.assertEqual(13, ro_stats.distinct_synonym_count)
        test.assertEqual(14, ro_stats.synonym_statement_count)
        go_stats = global_stats.partitions["GO"]
        test.assertEqual(74, go_stats.class_count)
        test.assertEqual(0, go_stats.object_property_count)
        test.assertEqual(23, go_stats.edge_count_by_predicate[PART_OF].filtered_count)
        test.assertEqual(104, go_stats.edge_count_by_predicate[IS_A].filtered_count)
        test.assertEqual(15, go_stats.subset_count)
        test.assertEqual(179, go_stats.distinct_synonym_count)
        test.assertEqual(179, go_stats.synonym_statement_count)
        # check numbers agree
        go_stats2 = oi.branch_summary_statistics(prefixes=["GO"])
        ro_stats2 = oi.branch_summary_statistics(prefixes=["RO"])
        for s1, s2 in [(go_stats, go_stats2), (ro_stats, ro_stats2)]:
            for k, v in vars(s1).items():
                if isinstance(v, int):
                    test.assertEqual(v, getattr(s2, k))

    def test_create_ontology_via_patches(
        self, oi: PatcherInterface, roundtrip_function: Callable = None
    ):
        """
        Tests creation of de-novo ontology from KGCL patch commands.

        Optionally performs a roundtrip test.

        :param oi:
        :param roundtrip_function:
        :return:
        """
        test = self.test
        with open(str(INPUT_DIR / "test-create.kgcl.txt")) as file:
            for line in file.readlines():
                if line.startswith("#"):
                    continue
                line = line.strip()
                change = kgcl_parser.parse_statement(line)
                oi.apply_patch(change)
        entity_labels = list(oi.labels(oi.entities()))
        test.assertIn(("X:1", "limb"), entity_labels)
        if roundtrip_function:
            oi2 = roundtrip_function(oi)
        else:
            oi2 = oi
        test.assertCountEqual(entity_labels, list(oi2.labels(oi2.entities())))

    def test_store_associations(self, oi: AssociationProviderInterface):
        """
        Tests ability to store then retrieve associations.

        :param oi:
        :return:
        """
        test = self.test
        cases = [
            (PROTEIN1, LOCATED_IN, NUCLEUS),
            (PROTEIN1, LOCATED_IN, VACUOLE),
            (PROTEIN2, LOCATED_IN, NUCLEAR_MEMBRANE),
        ]
        assoc_cases = [Association(*a) for a in cases]
        oi.add_associations(assoc_cases)
        assocs = list(oi.associations())
        test.assertCountEqual(assoc_cases, assocs)
        assocs = list(oi.associations(subjects=[PROTEIN1, PROTEIN2]))
        test.assertCountEqual(assoc_cases, assocs)
        for p in [PROTEIN1, PROTEIN2]:
            assocs = list(oi.associations([p]))
            filtered_cases = [case for case in assoc_cases if case.subject == p]
            test.assertCountEqual(filtered_cases, assocs)
        # direct queries
        test.assertEqual(
            [PROTEIN1], list(associations_subjects(oi.associations(objects=[NUCLEUS])))
        )
        test.assertEqual(
            [PROTEIN1], list(associations_subjects(oi.associations(objects=[VACUOLE])))
        )
        test.assertEqual(
            [PROTEIN1], list(associations_subjects(oi.associations(objects=[NUCLEUS, VACUOLE])))
        )
        test.assertEqual(
            [PROTEIN2], list(associations_subjects(oi.associations(objects=[NUCLEAR_MEMBRANE])))
        )
        # closures
        test.assertEqual(
            [PROTEIN1],
            list(
                associations_subjects(
                    oi.associations(objects=[IMBO], object_closure_predicates=[IS_A])
                )
            ),
        )
        test.assertEqual(
            [PROTEIN1, PROTEIN2],
            list(
                associations_subjects(
                    oi.associations(objects=[IMBO], object_closure_predicates=[IS_A, PART_OF])
                )
            ),
        )
        # test map
        assocs = list(
            oi.map_associations(
                [PROTEIN1, PROTEIN2],
                object_closure_predicates=[IS_A, PART_OF],
                subset_entities=[IMBO, HUMAN],
            )
        )
        for a in assocs:
            test.assertEqual(a.object, IMBO)
        assocs = list(
            oi.map_associations(
                [PROTEIN1, PROTEIN2],
                object_closure_predicates=[IS_A, PART_OF],
                subset_entities=[HUMAN, PHOTOSYNTHETIC_MEMBRANE],
            )
        )
        test.assertEqual([], assocs)
        counts = oi.association_subject_counts(object_closure_predicates=[IS_A, PART_OF])
        count_map = {}
        for k, v in counts:
            count_map[k] = v
            test.assertLessEqual(v, 2)
        test.assertEqual(1, count_map[NUCLEAR_MEMBRANE])
        test.assertEqual(2, count_map[NUCLEUS])
        test.assertEqual(2, count_map[IMBO])
        if isinstance(oi, SemanticSimilarityInterface):
            try:
                self.test_information_content_scores(oi, use_associations=True)
            except NotImplementedError:
                logging.info(f"Not yet implemented for {type(oi)}")

    def test_class_enrichment(self, oi: ClassEnrichmentCalculationInterface):
        """
        Tests statistical overrepresentation of classes.

        :param oi:
        :return:
        """
        test = self.test
        data = {
            NUCLEUS: [GENE1],
            NUCLEAR_MEMBRANE: [GENE2, GENE3],
            NUCLEAR_ENVELOPE: [GENE3, GENE6, GENE7],
            VACUOLE: [GENE4, GENE5],
            IMBO: [GENE8, GENE9],
        }
        assoc_cases = []
        for t, genes in data.items():
            for g in genes:
                assoc_cases.append(Association(g, LOCATED_IN, t))
        oi.add_associations(assoc_cases)
        assocs = list(oi.associations())
        test.assertCountEqual(assoc_cases, assocs)
        cases = [
            ([GENE1, GENE6, GENE7], None, None),
            # exact overlap
            ([GENE3, GENE6, GENE7], None, [NUCLEAR_ENVELOPE]),
            # nuclear membrane is before nucleus as less common overall
            ([GENE1, GENE2, GENE3], None, [NUCLEAR_MEMBRANE]),
            ([GENE1, GENE2, GENE4, GENE5, GENE6], None, None),
            ([GENE8, GENE9], None, [IMBO]),
        ]
        for case in cases:
            genes, background, expected = case
            results = list(
                oi.enriched_classes(
                    genes,
                    background=background,
                    cutoff=1.0,
                    object_closure_predicates=[IS_A, PART_OF],
                )
            )
            if expected is not None:
                test.assertCountEqual(
                    expected,
                    [r.class_id for r in results[0 : len(expected)]],
                    msg=f"Failed for {case}",
                )

    def test_common_ancestors(self, oi: SemanticSimilarityInterface):
        """
        Tests behavior of common ancestors and most recent common ancestors.

        Pairs of entities are tested to determine if their common ancestors and
        MRCAs match what is expected, when filtered by a specified predicate list.

        :param oi:
        :return:
        """
        test = self.test
        expected = [
            (NUCLEUS, NUCLEUS, [IS_A], None, [NUCLEUS]),
            (NUCLEUS, VACUOLE, [IS_A], None, [IMBO]),
            (NUCLEUS, IMBO, [IS_A], None, [IMBO]),
            # (NUCLEUS, NUCLEUS, [], None, [NUCLEUS]),
            (NUCLEUS, NUCLEUS, [IS_A, PART_OF], None, [NUCLEUS]),
            (NUCLEAR_ENVELOPE, NUCLEUS, [IS_A, PART_OF], None, [NUCLEUS]),
            (NUCLEAR_ENVELOPE, NUCLEUS, [IS_A], None, [CELLULAR_ANATOMICAL_ENTITY]),
            (BIOLOGICAL_PROCESS, NUCLEUS, [IS_A], [OWL_THING], [OWL_THING]),
        ]
        for x, y, preds, expected_ancs, expected_mrcas in expected:
            ancs = list(oi.common_ancestors(x, y, preds))
            ancs_flipped = list(oi.common_ancestors(y, x, preds))
            mrcas = list(oi.most_recent_common_ancestors(x, y, preds))
            mrcas_flipped = list(oi.most_recent_common_ancestors(y, x, preds))
            if expected_ancs is not None:
                test.assertCountEqual(expected_ancs, ancs)
            test.assertCountEqual(
                expected_mrcas, mrcas, f"different MRCA results for {x} v {y} with {preds}"
            )
            for a in mrcas:
                test.assertIn(a, ancs)
            test.assertCountEqual(ancs, ancs_flipped)
            test.assertCountEqual(mrcas, mrcas_flipped)

    def test_information_content_scores(
        self, oi: SemanticSimilarityInterface, use_associations: bool = False
    ):
        """
        Tests calculation of IC scores.

        Ensures the constraint that child terms should have greater than or equal IC to their parents.

        When the ontology is used as the corpus, the constraint is stronger, and it must be less than.

        :param oi:
        :param use_associations: use associations as the background set
        :return:
        """
        test = self.test
        terms = [
            NUCLEUS,
            VACUOLE,
            NUCLEAR_ENVELOPE,
            PHOTORECEPTOR_OUTER_SEGMENT,
            IMBO,
            CELLULAR_COMPONENT,
            FUNGI,
            EUKARYOTA,
            OWL_THING,
        ]
        posets = [
            (FUNGI, EUKARYOTA),
            (NUCLEAR_ENVELOPE, NUCLEUS),
            (NUCLEUS, IMBO),
            (IMBO, CELLULAR_COMPONENT),
        ]
        m = {}
        for curie, score in oi.information_content_scores(
            terms, object_closure_predicates=[IS_A, PART_OF], use_associations=use_associations
        ):
            m[curie] = score
        # universal root node always has zero information
        test.assertEqual(m[OWL_THING], 0.0)
        for child, parent in posets:
            if use_associations:
                if child in m and parent in m:
                    test.assertGreaterEqual(m[child], m[parent])
            else:
                test.assertGreater(
                    m[child], m[parent], f"{child} !> {parent} {m[child]} !> {m[parent]}"
                )

    def test_pairwise_similarity(self, oi: SemanticSimilarityInterface, isa_partof_only=False):
        test = self.test
        # test non-existent item
        test.assertEqual([(OWL_THING, 0.0)], list(oi.information_content_scores([OWL_THING])))
        sim = oi.pairwise_similarity(NUCLEUS, FAKE_ID)
        test.assertEqual(0.0, sim.ancestor_information_content)
        test.assertEqual(0.0, sim.jaccard_similarity)
        terms = [NUCLEUS, FAKE_ID]
        pairs = list(oi.all_by_all_pairwise_similarity(terms, terms, predicates=[IS_A, PART_OF]))
        test.assertEqual(4, len(pairs))
        for pair in pairs:
            if pair.subject_id == pair.object_id:
                test.assertGreater(pair.jaccard_similarity, 0.99)
            else:
                test.assertEqual(0.0, pair.ancestor_information_content)
        real_terms = [
            NUCLEUS,
            VACUOLE,
            NUCLEAR_ENVELOPE,
            PLASMA_MEMBRANE,
            BACTERIA,
            CELLULAR_ORGANISMS,
        ]
        terms = real_terms + [FAKE_ID]
        # test each member vs itself
        pairs = list(oi.all_by_all_pairwise_similarity(terms, terms, predicates=[IS_A, PART_OF]))
        distances = {}
        for pair in pairs:
            if pair.subject_id == pair.object_id:
                test.assertGreater(pair.jaccard_similarity, 0.99)
                if pair.subject_id == FAKE_ID or pair.object_id == FAKE_ID:
                    test.assertIsNone(pair.phenodigm_score)
                else:
                    test.assertGreater(pair.phenodigm_score, 0.5)
            distances[(pair.subject_id, pair.object_id)] = 1 - pair.jaccard_similarity
        # test triangle inequality
        for x in real_terms:
            for y in real_terms:
                for z in real_terms:
                    test.assertGreaterEqual(
                        distances[(x, y)] + distances[(y, z)], distances[(x, z)]
                    )
        termsets = [
            (
                [NUCLEUS, VACUOLE],
                [NUCLEAR_ENVELOPE],
                [IS_A],
                3.0,
                3.0,
            ),
            (
                [NUCLEUS, VACUOLE],
                [NUCLEAR_ENVELOPE],
                [IS_A, PART_OF],
                5.6,
                5.8,
            ),
            (
                [CYTOPLASM, BACTERIA],
                [CYTOPLASM, BACTERIA],
                [IS_A, PART_OF],
                5.2,
                5.4,
            ),
            ([NUCLEUS, VACUOLE], [BACTERIA, ARCHAEA], [IS_A], 0.0, 0.0),
        ]
        error_range = 1.0
        for ts in termsets:
            ts1, ts2, ps, expected_avg, expected_max = ts
            if isa_partof_only and ps != [IS_A, PART_OF]:
                continue
            sim = oi.termset_pairwise_similarity(ts1, ts2, predicates=ps, labels=True)
            # if expected_avg == 5.6:
            #    print(yaml_dumper.dumps(sim))
            test.assertLess(
                abs(sim.average_score - expected_avg), error_range, f"TermSet: {ts} Sim: {sim}"
            )
            test.assertLess(abs(sim.best_score - expected_max), error_range)
<<<<<<< HEAD
            # similarity is symmetric
            rev_sim = oi.termset_pairwise_similarity(ts2, ts1, predicates=ps, labels=True)
            test.assertAlmostEqual(sim.average_score, rev_sim.average_score)
            test.assertAlmostEqual(sim.best_score, rev_sim.best_score)
=======

    # TextAnnotatorInterface tests
    def test_annotate_text(self, oi: TextAnnotatorInterface):
        test = self.test
        cases = [
            (
                "The nucleus is the part of the cell that contains the DNA.",
                3,
                [(NUCLEUS, "nucleus", 5, 11), (PART_OF, "part of", 20, 26), (CELL, "cell", 32, 35)],
            ),
        ]
        for text, n, expected in cases:
            anns = list(oi.annotate_text(text))
            anns = sorted(anns, key=lambda x: x.subject_start)
            test.assertEqual(n, len(anns))
            for i, ann in enumerate(anns):
                print(ann)
                object_id, object_label, subject_start, subject_end = expected[i]
                test.assertEqual(object_id, ann.object_id)
                test.assertEqual(object_label, ann.object_label)
                test.assertEqual(subject_start, ann.subject_start)
                test.assertEqual(subject_end, ann.subject_end)
>>>>>>> 72e3ae94
<|MERGE_RESOLUTION|>--- conflicted
+++ resolved
@@ -1672,12 +1672,10 @@
                 abs(sim.average_score - expected_avg), error_range, f"TermSet: {ts} Sim: {sim}"
             )
             test.assertLess(abs(sim.best_score - expected_max), error_range)
-<<<<<<< HEAD
             # similarity is symmetric
             rev_sim = oi.termset_pairwise_similarity(ts2, ts1, predicates=ps, labels=True)
             test.assertAlmostEqual(sim.average_score, rev_sim.average_score)
             test.assertAlmostEqual(sim.best_score, rev_sim.best_score)
-=======
 
     # TextAnnotatorInterface tests
     def test_annotate_text(self, oi: TextAnnotatorInterface):
@@ -1699,5 +1697,4 @@
                 test.assertEqual(object_id, ann.object_id)
                 test.assertEqual(object_label, ann.object_label)
                 test.assertEqual(subject_start, ann.subject_start)
-                test.assertEqual(subject_end, ann.subject_end)
->>>>>>> 72e3ae94
+                test.assertEqual(subject_end, ann.subject_end)