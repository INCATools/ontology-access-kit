--- conflicted
+++ resolved
@@ -1285,8 +1285,6 @@
                 ],
             ),
             (
-<<<<<<< HEAD
-=======
                 kgcl.NewSynonym(id=generate_change_id(), about_node=FUNGI, new_value="shroom"),
                 False,
                 lambda oi: test.assertCountEqual(
@@ -1318,7 +1316,6 @@
                 None,
             ),
             (
->>>>>>> 564f06fa
                 kgcl.RemoveSynonym(
                     id=generate_change_id(),
                     about_node=OPISTHOKONTA,
