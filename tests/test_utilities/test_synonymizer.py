--- conflicted
+++ resolved
@@ -81,8 +81,7 @@
                     "the plasma membrane and nucleus, but including other subcellular structures.' "
                     "to 'All of the contents of a cell excluding the plasma membrane and "
                     "NUCLEUS, but including other subcellular structures.'"
-<<<<<<< HEAD
-=======
+
                 )
             ],
         ),
@@ -100,7 +99,6 @@
                     "the plasma membrane and nucleus, but including other subcellular structures.' "
                     "to 'XYZ of a cell excluding the plasma membrane and "
                     "nucleus, but including other subcellular structures.'"
->>>>>>> 871466fc
                 )
             ],
         ),
