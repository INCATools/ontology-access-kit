# Ontology Access Kit

Python lib for common ontology operations over a variety of backends.

[![PyPI version](https://badge.fury.io/py/oaklib.svg)](https://badge.fury.io/py/oaklib)
![](https://github.com/incatools/ontology-access-kit/workflows/Build/badge.svg)
[![badge](https://img.shields.io/badge/launch-binder-579ACA.svg)](https://mybinder.org/v2/gh/incatools/ontology-access-kit/main?filepath=notebooks)
[![Downloads](https://pepy.tech/badge/oaklib/week)](https://pepy.tech/project/oaklib)
[![DOI](https://zenodo.org/badge/DOI/10.5281/zenodo.6456239.svg)](https://doi.org/10.5281/zenodo.6456239)
[![Contributor Covenant](https://img.shields.io/badge/Contributor%20Covenant-2.1-4baaaa.svg)](.github/CODE_OF_CONDUCT.md) 

This library provides a collection of different [interfaces](https://incatools.github.io/ontology-access-kit/interfaces/index.html) for different kinds of ontology operations, including:

 - [lookup of basic features](https://incatools.github.io/ontology-access-kit/interfaces/basic.html) of an ontology element, such as it's label, definition, relationships, or aliases
 - search an ontology for a term
 - validating an ontology
 - updating, deleting, or modifying terms
 - ontology term matching
 - generating and visualizing subgraphs
 - provide specialized object models for more advanced operations, such as graph traversal, or OWL axiom processing, or text annotation

These interfaces are *separated* from any particular [backend](https://incatools.github.io/ontology-access-kit/implementations/index.html). This means the same API can be used regardless of whether the ontology:

 - is served by a remote API such as OLS or BioPortal
 - is present locally on the filesystem in owl, obo, obojson, or sqlite formats
 - is to be downloaded from a remote repository such as the OBO library
 - is queried from a remote database, including SPARQL endpoints (Ontobee/Ubergraph), A SQL database, a Solr/ES endpoint

## Documentation:

- [incatools.github.io/ontology-access-kit](https://incatools.github.io/ontology-access-kit)

## Contributing

See the contribution guidelines at [CONTRIBUTING.md](.github/CONTRIBUTING.md).
All contributors are expected to uphold our [Code of Conduct](.github/CODE_OF_CONDUCT.md).

## Usage

```python
from src.oaklib.resource import OntologyResource
from src.oaklib.implementations.sqldb.sql_implementation import SqlImplementation

resource = OntologyResource(slug='tests/input/go-nucleus.db', local=True)
oi = SqlImplementation(resource)
for curie in oi.basic_search("cell"):
    print(f'{curie} ! {oi.get_label_by_curie(curie)}')
    for rel, fillers in oi.get_outgoing_relationship_map_by_curie(curie).items():
        print(f'  RELATION: {rel} ! {oi.get_label_by_curie(rel)}')
        for filler in fillers:
            print(f'     * {filler} ! {oi.get_label_by_curie(filler)}')
```

For more examples, see

- [demo notebook](https://github.com/incatools/ontology-access-kit/blob/main/notebooks/basic-demo.ipynb)

### Command Line

Documentation here is incomplete.

See [CLI docs](https://incatools.github.io/ontology-access-kit/cli.html)

### Search

Use the pronto backend to fetch and parse an ontology from the OBO library, then use the `search` command

```bash
runoak -i obolibrary:pato.obo search osmol 
```

Returns:

```
PATO:0001655 ! osmolarity
PATO:0001656 ! decreased osmolarity
PATO:0001657 ! increased osmolarity
PATO:0002027 ! osmolality
PATO:0002028 ! decreased osmolality
PATO:0002029 ! increased osmolality
PATO:0045034 ! normal osmolality
PATO:0045035 ! normal osmolarity
```

### QC and Validation

Perform validation on PR using sqlite/rdftab instance:

```bash
runoak -i sqlite:../semantic-sql/db/pr.db validate
```

### List all terms

List all terms obolibrary has for mondo

```bash
runoak -i obolibrary:mondo.obo terms 
```

### Lexical index

Make a lexical index of all terms in Mondo:

```bash
runoak  -i obolibrary:mondo.obo lexmatch -L mondo.index.yaml
```

### Search

Searching over OBO using ontobee:

```bash
runoak  -i ontobee: search tentacle
```

yields:

```
http://purl.obolibrary.org/obo/CEPH_0000256 ! tentacle
http://purl.obolibrary.org/obo/CEPH_0000257 ! tentacle absence
http://purl.obolibrary.org/obo/CEPH_0000258 ! tentacle pad
...
```

Searching over a broader set of ontologies in bioportal (requires API KEY)
(https://www.bioontology.org/wiki/BioPortal_Help#Getting_an_API_key)

```bash
runoak set-apikey bioportal YOUR-KEY-HERE
runoak  -i bioportal: search tentacle
```

yields:

```
BTO:0001357 ! tentacle
http://purl.jp/bio/4/id/200906071014668510 ! tentacle
CEPH:0000256 ! tentacle
http://www.projecthalo.com/aura#Tentacle ! Tentacle
CEPH:0000256 ! tentacle
...
```

Searching over more limited set of ontologies in Ubergraph:

```bash
runoak -v -i ubergraph: search tentacle
```

yields
```
UBERON:0013206 ! nasal tentacle
```

### Annotating Texts

```bash
runoak  -i bioportal: annotate neuron from CA4 region of hippocampus of mouse
```

yields:

```yaml
object_id: CL:0000540
object_label: neuron
object_source: https://data.bioontology.org/ontologies/NIFDYS
match_type: PREF
subject_start: 1
subject_end: 6
subject_label: NEURON

object_id: http://www.co-ode.org/ontologies/galen#Neuron
object_label: Neuron
object_source: https://data.bioontology.org/ontologies/GALEN
match_type: PREF
subject_start: 1
subject_end: 6
subject_label: NEURON

...
```

### Mapping

Create a SSSOM mapping file for a set of ontologies:

```bash
robot merge -I http://purl.obolibrary.org/obo/hp.owl -I http://purl.obolibrary.org/obo/mp.owl convert --check false -o hp-mp.obo
runoak lexmatch -i hp-mp.obo -o hp-mp.sssom.tsv
```




### Visualization of ancestor graphs

Use the sqlite backend to visualize graph up from 'vacuole' using test ontology sqlite:

```bash
runoak -i sqlite:tests/input/go-nucleus.db  viz GO:0005773
```

![img](notebooks/output/vacuole.png)

Same using ubergraph, restricting to is-a and part-of

```bash
runoak -i ubergraph:  viz GO:0005773 -p i,BFO:0000050
```

Same using pronto, fetching ontology from obolibrary

```bash
runoak -i obolibrary:go.obo  viz GO:0005773
```

## Configuration
<<<<<<< HEAD

Configuration for an arbitrary `key` (e.g., `bioportal_api_token`)
can be set in the following ways:

1. Set `OAKLIB_<key>` in the environment
2. Create a configuration file `~/.config/oaklib.ini`
   and set the `[oaklib]` section in it with the given key-value pair like
   `<key> = <value>`
3. Use the CLI command `runoak set-apikey <key> <value>` to automatically create
   and populate the appropriate configuration file.

## Potential Refactoring
=======
>>>>>>> fdbce472

OAK uses [`pystow`](https://github.com/cthoyt/pystow) for caching. By default,
this goes inside `~/.data/`, but can be configured following
[these instructions](https://github.com/cthoyt/pystow#%EF%B8%8F%EF%B8%8F-configuration).

## Developer notes

### Local project setup
Prerequisites:
1. Python 3.9+
2. [Poetry](https://python-poetry.org/)

Setup steps:
```shell
git clone https://github.com/INCATools/ontology-access-kit.git
cd ontology-access-kit
poetry install
```

### Potential Refactoring
Currently all implementations exist in this repo/module, this results in a lot of dependencies

One possibility is to split out each implementation into its own repo and use a plugin architecture<|MERGE_RESOLUTION|>--- conflicted
+++ resolved
@@ -216,7 +216,6 @@
 ```
 
 ## Configuration
-<<<<<<< HEAD
 
 Configuration for an arbitrary `key` (e.g., `bioportal_api_token`)
 can be set in the following ways:
@@ -228,10 +227,6 @@
 3. Use the CLI command `runoak set-apikey <key> <value>` to automatically create
    and populate the appropriate configuration file.
 
-## Potential Refactoring
-=======
->>>>>>> fdbce472
-
 OAK uses [`pystow`](https://github.com/cthoyt/pystow) for caching. By default,
 this goes inside `~/.data/`, but can be configured following
 [these instructions](https://github.com/cthoyt/pystow#%EF%B8%8F%EF%B8%8F-configuration).
