--- conflicted
+++ resolved
@@ -215,21 +215,18 @@
 runoak -i obolibrary:go.obo  viz GO:0005773
 ```
 
-<<<<<<< HEAD
+## Configuration
+
+OAK uses [`pystow`](https://github.com/cthoyt/pystow) for caching. By default,
+this goes inside `~/.data/`, but can be configured following
+[these instructions](https://github.com/cthoyt/pystow#%EF%B8%8F%EF%B8%8F-configuration).
+
 ## Developer notes
+
 ### Local project setup
 Prerequisites:
 1. Python 3.9+
 2. [Poetry](https://python-poetry.org/)
-=======
-## Configuration
-
-OAK uses [`pystow`](https://github.com/cthoyt/pystow) for caching. By default,
-this goes inside `~/.data/`, but can be configured following
-[these instructions](https://github.com/cthoyt/pystow#%EF%B8%8F%EF%B8%8F-configuration).
-
-## Potential Refactoring
->>>>>>> 81834ac2
 
 Setup steps:
 ```shell
