--- conflicted
+++ resolved
@@ -1226,15 +1226,10 @@
 markdown-it-py = ">=1.0.0,<3.0.0"
 
 [package.extras]
-<<<<<<< HEAD
 testing = ["pytest-regressions", "pytest-cov", "pytest", "coverage"]
 rtd = ["sphinx-book-theme (>=0.1.0,<0.2.0)", "myst-parser (>=0.16.1,<0.17.0)", "attrs"]
 code_style = ["pre-commit"]
-=======
-testing = ["pytest-regressions", "pytest-cov", "pytest (>=3.6,<4)", "coverage"]
-rtd = ["sphinx-book-theme (>=0.1.0,<0.2.0)", "myst-parser (>=0.14.0,<0.15.0)"]
-code_style = ["pre-commit (==2.6)"]
->>>>>>> 585e06af
+
 
 [[package]]
 name = "mdurl"
@@ -2763,13 +2758,10 @@
 
 [metadata]
 lock-version = "1.1"
-<<<<<<< HEAD
+
 python-versions = ">=3.9,<3.12"
 content-hash = "d910ad2b5361d4ca33c083b40445fecbc7573af55ff801166d1561bbf3ef4fc5"
-=======
-python-versions = "^3.9"
-content-hash = "02662f3458e69d2bff4d15b534173b33a90ea3c149c500e10e2717933f172dc1"
->>>>>>> 585e06af
+
 
 [metadata.files]
 adeft = []
@@ -2784,10 +2776,8 @@
 argon2-cffi-bindings = []
 asttokens = []
 async-timeout = []
-<<<<<<< HEAD
 atomicwrites = []
-=======
->>>>>>> 585e06af
+
 attrs = []
 babel = []
 backcall = []
@@ -2835,10 +2825,6 @@
 idna = []
 imagesize = []
 importlib-metadata = []
-<<<<<<< HEAD
-=======
-iniconfig = []
->>>>>>> 585e06af
 ipykernel = []
 ipython = []
 ipython-genutils = []
@@ -2868,10 +2854,6 @@
 linkml = []
 linkml-dataops = []
 linkml-runtime = []
-<<<<<<< HEAD
-=======
-lxml = []
->>>>>>> 585e06af
 markdown-it-py = []
 markupsafe = []
 matplotlib-inline = []
@@ -2879,10 +2861,6 @@
 mdurl = []
 mistune = []
 more-click = []
-<<<<<<< HEAD
-more-itertools = []
-=======
->>>>>>> 585e06af
 multidict = []
 myst-parser = []
 nbclient = []
