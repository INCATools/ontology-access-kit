--- conflicted
+++ resolved
@@ -218,11 +218,7 @@
 
 [[package]]
 name = "bioregistry"
-<<<<<<< HEAD
-version = "0.5.139"
-=======
 version = "0.5.142"
->>>>>>> 9d9d1367
 description = "Integrated registry of biological databases and nomenclatures"
 category = "main"
 optional = false
@@ -265,22 +261,14 @@
 
 [[package]]
 name = "boto3"
-<<<<<<< HEAD
-version = "1.24.96"
-=======
 version = "1.25.2"
->>>>>>> 9d9d1367
 description = "The AWS SDK for Python"
 category = "main"
 optional = true
 python-versions = ">= 3.7"
 
 [package.dependencies]
-<<<<<<< HEAD
-botocore = ">=1.27.96,<1.28.0"
-=======
 botocore = ">=1.28.2,<1.29.0"
->>>>>>> 9d9d1367
 jmespath = ">=0.7.1,<2.0.0"
 s3transfer = ">=0.6.0,<0.7.0"
 
@@ -289,11 +277,7 @@
 
 [[package]]
 name = "botocore"
-<<<<<<< HEAD
-version = "1.27.96"
-=======
 version = "1.28.2"
->>>>>>> 9d9d1367
 description = "Low-level, data-driven core of boto 3."
 category = "main"
 optional = true
