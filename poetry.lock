--- conflicted
+++ resolved
@@ -218,11 +218,7 @@
 
 [[package]]
 name = "bioregistry"
-<<<<<<< HEAD
 version = "0.5.139"
-=======
-version = "0.5.136"
->>>>>>> eb7feec7
 description = "Integrated registry of biological databases and nomenclatures"
 category = "main"
 optional = false
@@ -265,22 +261,14 @@
 
 [[package]]
 name = "boto3"
-<<<<<<< HEAD
 version = "1.24.96"
-=======
-version = "1.24.95"
->>>>>>> eb7feec7
 description = "The AWS SDK for Python"
 category = "main"
 optional = true
 python-versions = ">= 3.7"
 
 [package.dependencies]
-<<<<<<< HEAD
 botocore = ">=1.27.96,<1.28.0"
-=======
-botocore = ">=1.27.95,<1.28.0"
->>>>>>> eb7feec7
 jmespath = ">=0.7.1,<2.0.0"
 s3transfer = ">=0.6.0,<0.7.0"
 
@@ -289,11 +277,7 @@
 
 [[package]]
 name = "botocore"
-<<<<<<< HEAD
 version = "1.27.96"
-=======
-version = "1.27.95"
->>>>>>> eb7feec7
 description = "Low-level, data-driven core of boto 3."
 category = "main"
 optional = true
@@ -1180,11 +1164,7 @@
 
 [[package]]
 name = "linkml"
-<<<<<<< HEAD
 version = "1.3.10"
-=======
-version = "1.3.9"
->>>>>>> eb7feec7
 description = "Linked Open Data Modeling Language"
 category = "main"
 optional = false
@@ -2931,11 +2911,7 @@
 
 [[package]]
 name = "zipp"
-<<<<<<< HEAD
 version = "3.10.0"
-=======
-version = "3.9.0"
->>>>>>> eb7feec7
 description = "Backport of pathlib-compatible object wrapper for zip files"
 category = "main"
 optional = false
