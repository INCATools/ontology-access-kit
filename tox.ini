--- conflicted
+++ resolved
@@ -66,13 +66,10 @@
     B024 # StreamingWriter is an abstract base class, but it has no abstract methods. 
          # Remember to use @abstractmethod, @abstractclassmethod and/or @abstractproperty decorators.
     B027 # empty method in an abstract base class, but has no abstract decorator. Consider adding @abstractmethod
-<<<<<<< HEAD
-    
-=======
     N803 # math-oriented classes can ignore this (e.g. hypergeometric.py)
     N806 # math-oriented classes can ignore this (e.g. hypergeometric.py)
     B019
->>>>>>> a47a28ed
+
 max-line-length = 120
 max-complexity = 13
 import-order-style = pycharm
